package commands

import (
	"errors"
	"fmt"
	"os"
	"os/exec"
	"strings"

	"github.com/jesseduffield/lazygit/pkg/i18n"
	"github.com/jesseduffield/lazygit/pkg/utils"
	"github.com/sirupsen/logrus"
	gitconfig "github.com/tcnksm/go-gitconfig"
	gogit "gopkg.in/src-d/go-git.v4"
)

func verifyInGitRepo(runCmd func(string) error) error {
	return runCmd("git status")
}

func navigateToRepoRootDirectory(stat func(string) (os.FileInfo, error), chdir func(string) error) error {
	for {
		f, err := stat(".git")

		if err == nil && f.IsDir() {
			return nil
		}

		if !os.IsNotExist(err) {
			return err
		}

		if err = chdir(".."); err != nil {
			return err
		}
	}
}

func setupRepositoryAndWorktree(openGitRepository func(string) (*gogit.Repository, error), sLocalize func(string) string) (repository *gogit.Repository, worktree *gogit.Worktree, err error) {
	repository, err = openGitRepository(".")

	if err != nil {
		if strings.Contains(err.Error(), `unquoted '\' must be followed by new line`) {
			return nil, nil, errors.New(sLocalize("GitconfigParseErr"))
		}

		return
	}

	worktree, err = repository.Worktree()

	if err != nil {
		return
	}

	return
}

// GitCommand is our main git interface
type GitCommand struct {
	Log                *logrus.Entry
	OSCommand          *OSCommand
	Worktree           *gogit.Worktree
	Repo               *gogit.Repository
	Tr                 *i18n.Localizer
	getGlobalGitConfig func(string) (string, error)
	getLocalGitConfig  func(string) (string, error)
	removeFile         func(string) error
}

// NewGitCommand it runs git commands
func NewGitCommand(log *logrus.Entry, osCommand *OSCommand, tr *i18n.Localizer) (*GitCommand, error) {
	var worktree *gogit.Worktree
	var repo *gogit.Repository

	fs := []func() error{
		func() error {
			return verifyInGitRepo(osCommand.RunCommand)
		},
		func() error {
			return navigateToRepoRootDirectory(os.Stat, os.Chdir)
		},
		func() error {
			var err error
			repo, worktree, err = setupRepositoryAndWorktree(gogit.PlainOpen, tr.SLocalize)
			return err
		},
	}

	for _, f := range fs {
		if err := f(); err != nil {
			return nil, err
		}
	}

	return &GitCommand{
		Log:                log,
		OSCommand:          osCommand,
		Tr:                 tr,
		Worktree:           worktree,
		Repo:               repo,
		getGlobalGitConfig: gitconfig.Global,
		getLocalGitConfig:  gitconfig.Local,
	}, nil
}

// GetStashEntries stash entryies
func (c *GitCommand) GetStashEntries() []*StashEntry {
	rawString, _ := c.OSCommand.RunCommandWithOutput("git stash list --pretty='%gs'")
	stashEntries := []*StashEntry{}
	for i, line := range utils.SplitLines(rawString) {
		stashEntries = append(stashEntries, stashEntryFromLine(line, i))
	}
	return stashEntries
}

func stashEntryFromLine(line string, index int) *StashEntry {
	return &StashEntry{
		Name:          line,
		Index:         index,
		DisplayString: line,
	}
}

// GetStashEntryDiff stash diff
func (c *GitCommand) GetStashEntryDiff(index int) (string, error) {
	return c.OSCommand.RunCommandWithOutput("git stash show -p --color stash@{" + fmt.Sprint(index) + "}")
}

// GetStatusFiles git status files
func (c *GitCommand) GetStatusFiles() []*File {
	statusOutput, _ := c.GitStatus()
	statusStrings := utils.SplitLines(statusOutput)
	files := []*File{}

	for _, statusString := range statusStrings {
		change := statusString[0:2]
		stagedChange := change[0:1]
		unstagedChange := statusString[1:2]
		filename := c.OSCommand.Unquote(statusString[3:])
		_, untracked := map[string]bool{"??": true, "A ": true, "AM": true}[change]
		_, hasNoStagedChanges := map[string]bool{" ": true, "U": true, "?": true}[stagedChange]

		file := &File{
			Name:               filename,
			DisplayString:      statusString,
			HasStagedChanges:   !hasNoStagedChanges,
			HasUnstagedChanges: unstagedChange != " ",
			Tracked:            !untracked,
			Deleted:            unstagedChange == "D" || stagedChange == "D",
			HasMergeConflicts:  change == "UU",
			Type:               c.OSCommand.FileType(filename),
		}
		files = append(files, file)
	}
	c.Log.Info(files) // TODO: use a dumper-esque log here
	return files
}

// StashDo modify stash
func (c *GitCommand) StashDo(index int, method string) error {
	return c.OSCommand.RunCommand(fmt.Sprintf("git stash %s stash@{%d}", method, index))
}

// StashSave save stash
// TODO: before calling this, check if there is anything to save
func (c *GitCommand) StashSave(message string) error {
	return c.OSCommand.RunCommand(fmt.Sprintf("git stash save %s", c.OSCommand.Quote(message)))
}

// MergeStatusFiles merge status files
func (c *GitCommand) MergeStatusFiles(oldFiles, newFiles []*File) []*File {
	if len(oldFiles) == 0 {
		return newFiles
	}

	appendedIndexes := []int{}

	// retain position of files we already could see
	result := []*File{}
	for _, oldFile := range oldFiles {
		for newIndex, newFile := range newFiles {
			if oldFile.Name == newFile.Name {
				result = append(result, newFile)
				appendedIndexes = append(appendedIndexes, newIndex)
				break
			}
		}
	}

	// append any new files to the end
	for index, newFile := range newFiles {
		if !includesInt(appendedIndexes, index) {
			result = append(result, newFile)
		}
	}

	return result
}

func includesInt(list []int, a int) bool {
	for _, b := range list {
		if b == a {
			return true
		}
	}
	return false
}

// GetBranchName branch name
func (c *GitCommand) GetBranchName() (string, error) {
	return c.OSCommand.RunCommandWithOutput("git symbolic-ref --short HEAD")
}

// ResetHard does the equivalent of `git reset --hard HEAD`
func (c *GitCommand) ResetHard() error {
	return c.Worktree.Reset(&gogit.ResetOptions{Mode: gogit.HardReset})
}

// UpstreamDifferenceCount checks how many pushables/pullables there are for the
// current branch
func (c *GitCommand) UpstreamDifferenceCount() (string, string) {
	pushableCount, err := c.OSCommand.RunCommandWithOutput("git rev-list @{u}..head --count")
	if err != nil {
		return "?", "?"
	}
	pullableCount, err := c.OSCommand.RunCommandWithOutput("git rev-list head..@{u} --count")
	if err != nil {
		return "?", "?"
	}
	return strings.TrimSpace(pushableCount), strings.TrimSpace(pullableCount)
}

// GetCommitsToPush Returns the sha's of the commits that have not yet been pushed
// to the remote branch of the current branch, a map is returned to ease look up
func (c *GitCommand) GetCommitsToPush() map[string]bool {
	pushables := map[string]bool{}
	o, err := c.OSCommand.RunCommandWithOutput("git rev-list @{u}..head --abbrev-commit")
	if err != nil {
		return pushables
	}
	for _, p := range utils.SplitLines(o) {
		pushables[p] = true
	}

	return pushables
}

// RenameCommit renames the topmost commit with the given name
func (c *GitCommand) RenameCommit(name string) error {
	return c.OSCommand.RunCommand(fmt.Sprintf("git commit --allow-empty --amend -m %s", c.OSCommand.Quote(name)))
}

// Fetch fetch git repo
func (c *GitCommand) Fetch() error {
	return c.OSCommand.RunCommand("git fetch")
}

// ResetToCommit reset to commit
func (c *GitCommand) ResetToCommit(sha string) error {
	return c.OSCommand.RunCommand(fmt.Sprintf("git reset %s", sha))
}

// NewBranch create new branch
func (c *GitCommand) NewBranch(name string) error {
	return c.OSCommand.RunCommand(fmt.Sprintf("git checkout -b %s", name))
}

// DeleteBranch delete branch
func (c *GitCommand) DeleteBranch(branch string, force bool) error {
	command := "git branch -d"

	if force {
		command = "git branch -D"
	}

	return c.OSCommand.RunCommand(fmt.Sprintf("%s %s", command, branch))
}

// ListStash list stash
func (c *GitCommand) ListStash() (string, error) {
	return c.OSCommand.RunCommandWithOutput("git stash list")
}

// Merge merge
func (c *GitCommand) Merge(branchName string) error {
	return c.OSCommand.RunCommand(fmt.Sprintf("git merge --no-edit %s", branchName))
}

// AbortMerge abort merge
func (c *GitCommand) AbortMerge() error {
	return c.OSCommand.RunCommand("git merge --abort")
}

// usingGpg tells us whether the user has gpg enabled so that we can know
// whether we need to run a subprocess to allow them to enter their password
func (c *GitCommand) usingGpg() bool {
	gpgsign, _ := c.getLocalGitConfig("commit.gpgsign")
	if gpgsign == "" {
		gpgsign, _ = c.getGlobalGitConfig("commit.gpgsign")
	}
	value := strings.ToLower(gpgsign)

	return value == "true" || value == "1" || value == "yes" || value == "on"
}

// Commit commits to git
func (c *GitCommand) Commit(message string) (*exec.Cmd, error) {
	command := fmt.Sprintf("git commit -m %s", c.OSCommand.Quote(message))
	if c.usingGpg() {
		return c.OSCommand.PrepareSubProcess(c.OSCommand.Platform.shell, c.OSCommand.Platform.shellArg, command), nil
	}

	return nil, c.OSCommand.RunCommand(command)
}

// Pull pulls from repo
func (c *GitCommand) Pull() error {
	return c.OSCommand.RunCommand("git pull --no-edit")
}

// Push pushes to a branch
func (c *GitCommand) Push(branchName string, force bool) error {
	forceFlag := ""
	if force {
		forceFlag = "--force-with-lease "
	}

	return c.OSCommand.RunCommand(fmt.Sprintf("git push %s -u origin %s", forceFlag, branchName))
}

// SquashPreviousTwoCommits squashes a commit down to the one below it
// retaining the message of the higher commit
func (c *GitCommand) SquashPreviousTwoCommits(message string) error {
	// TODO: test this
	if err := c.OSCommand.RunCommand("git reset --soft HEAD^"); err != nil {
		return err
	}
	// TODO: if password is required, we need to return a subprocess
	return c.OSCommand.RunCommand(fmt.Sprintf("git commit --amend -m %s", c.OSCommand.Quote(message)))
}

// SquashFixupCommit squashes a 'FIXUP' commit into the commit beneath it,
// retaining the commit message of the lower commit
func (c *GitCommand) SquashFixupCommit(branchName string, shaValue string) error {
	commands := []string{
		fmt.Sprintf("git checkout -q %s", shaValue),
		fmt.Sprintf("git reset --soft %s^", shaValue),
		fmt.Sprintf("git commit --amend -C %s^", shaValue),
		fmt.Sprintf("git rebase --onto HEAD %s %s", shaValue, branchName),
	}
	for _, command := range commands {
		c.Log.Info(command)

		if output, err := c.OSCommand.RunCommandWithOutput(command); err != nil {
			ret := output
			// We are already in an error state here so we're just going to append
			// the output of these commands
			output, _ := c.OSCommand.RunCommandWithOutput(fmt.Sprintf("git branch -d %s", shaValue))
			ret += output
			output, _ = c.OSCommand.RunCommandWithOutput(fmt.Sprintf("git checkout %s", branchName))
			ret += output

			c.Log.Info(ret)
			return errors.New(ret)
		}
	}

	return nil
}

// CatFile obtains the content of a file
func (c *GitCommand) CatFile(fileName string) (string, error) {
	return c.OSCommand.RunCommandWithOutput(fmt.Sprintf("cat %s", c.OSCommand.Quote(fileName)))
}

// StageFile stages a file
func (c *GitCommand) StageFile(fileName string) error {
	return c.OSCommand.RunCommand(fmt.Sprintf("git add %s", c.OSCommand.Quote(fileName)))
}

// StageAll stages all files
func (c *GitCommand) StageAll() error {
	return c.OSCommand.RunCommand("git add -A")
}

// UnstageAll stages all files
func (c *GitCommand) UnstageAll() error {
	return c.OSCommand.RunCommand("git reset")
}

// UnStageFile unstages a file
func (c *GitCommand) UnStageFile(fileName string, tracked bool) error {
	command := "git rm --cached %s"
	if tracked {
		command = "git reset HEAD %s"
	}
	return c.OSCommand.RunCommand(fmt.Sprintf(command, c.OSCommand.Quote(fileName)))
}

// GitStatus returns the plaintext short status of the repo
func (c *GitCommand) GitStatus() (string, error) {
	return c.OSCommand.RunCommandWithOutput("git status --untracked-files=all --short")
}

// IsInMergeState states whether we are still mid-merge
func (c *GitCommand) IsInMergeState() (bool, error) {
	output, err := c.OSCommand.RunCommandWithOutput("git status --untracked-files=all")
	if err != nil {
		return false, err
	}
	return strings.Contains(output, "conclude merge") || strings.Contains(output, "unmerged paths"), nil
}

// RemoveFile directly
func (c *GitCommand) RemoveFile(file *File) error {
	// if the file isn't tracked, we assume you want to delete it
	if file.HasStagedChanges {
		if err := c.OSCommand.RunCommand(fmt.Sprintf("git reset -- %s", file.Name)); err != nil {
			return err
		}
	}
	if !file.Tracked {
		return c.removeFile(file.Name)
	}
	// if the file is tracked, we assume you want to just check it out
	return c.OSCommand.RunCommand(fmt.Sprintf("git checkout -- %s", file.Name))
}

// Checkout checks out a branch, with --force if you set the force arg to true
func (c *GitCommand) Checkout(branch string, force bool) error {
	forceArg := ""
	if force {
		forceArg = "--force "
	}
	return c.OSCommand.RunCommand(fmt.Sprintf("git checkout %s %s", forceArg, branch))
}

// AddPatch prepares a subprocess for adding a patch by patch
// this will eventually be swapped out for a better solution inside the Gui
func (c *GitCommand) AddPatch(filename string) *exec.Cmd {
	return c.OSCommand.PrepareSubProcess("git", "add", "--patch", filename)
}

// PrepareCommitSubProcess prepares a subprocess for `git commit`
func (c *GitCommand) PrepareCommitSubProcess() *exec.Cmd {
	return c.OSCommand.PrepareSubProcess("git", "commit")
}

// PrepareCommitAmendSubProcess prepares a subprocess for `git commit --amend --allow-empty`
func (c *GitCommand) PrepareCommitAmendSubProcess() *exec.Cmd {
	return c.OSCommand.PrepareSubProcess("git", "commit", "--amend", "--allow-empty")
}

// GetBranchGraph gets the color-formatted graph of the log for the given branch
// Currently it limits the result to 100 commits, but when we get async stuff
// working we can do lazy loading
func (c *GitCommand) GetBranchGraph(branchName string) (string, error) {
	return c.OSCommand.RunCommandWithOutput(fmt.Sprintf("git log --graph --color --abbrev-commit --decorate --date=relative --pretty=medium -100 %s", branchName))
}

func (c *GitCommand) getMergeBase() string {
	output, err := c.OSCommand.RunCommandWithOutput("git merge-base HEAD master") // TODO: support develop as well
	if err != nil {
		c.Log.Error("Could not get merge base")
		return ""
	}
	return output
}

// GetCommits obtains the commits of the current branch
func (c *GitCommand) GetCommits() []*Commit {
	pushables := c.GetCommitsToPush()
	log := c.GetLog()
<<<<<<< HEAD
	// now we can split it up and turn it into commits
	lines := utils.SplitLines(log)
	commits := make([]Commit, len(lines))
	for i, line := range lines {
		splitLine := strings.Split(line, " ")
		sha := splitLine[0]
		pushed := !includesString(pushables, sha)
		commits[i] = Commit{
=======
	commits := []*Commit{}
	// now we can split it up and turn it into commits
	for _, line := range utils.SplitLines(log) {
		splitLine := strings.Split(line, " ")
		sha := splitLine[0]
		_, pushed := pushables[sha]
		commits = append(commits, &Commit{
>>>>>>> 7b90d249
			Sha:           sha,
			Name:          strings.Join(splitLine[1:], " "),
			Pushed:        pushed,
			DisplayString: strings.Join(splitLine, " "),
		}
	}
	commits = c.setCommitMergedStatuses(commits)
	return commits
}

func (c *GitCommand) setCommitMergedStatuses(commits []Commit) []Commit {
	ancestor := c.getMergeBase()
	if ancestor == "" {
		return commits
	}
	passedAncestor := false
	for i, commit := range commits {
		if strings.HasPrefix(ancestor, commit.Sha) {
			passedAncestor = true
		}
		commits[i].Merged = passedAncestor
	}
	return commits
}

// GetLog gets the git log (currently limited to 30 commits for performance
// until we work out lazy loading
func (c *GitCommand) GetLog() string {
	// currently limiting to 30 for performance reasons
	// TODO: add lazyloading when you scroll down
	result, err := c.OSCommand.RunCommandWithOutput("git log --oneline -30")
	if err != nil {
		// assume if there is an error there are no commits yet for this branch
		return ""
	}

	return result
}

// Ignore adds a file to the gitignore for the repo
func (c *GitCommand) Ignore(filename string) error {
	return c.OSCommand.AppendLineToFile(".gitignore", filename)
}

// Show shows the diff of a commit
func (c *GitCommand) Show(sha string) string {
	result, err := c.OSCommand.RunCommandWithOutput("git show --color " + sha)
	if err != nil {
		panic(err)
	}
	return result
}

// Diff returns the diff of a file
func (c *GitCommand) Diff(file *File) string {
	cachedArg := ""
	fileName := c.OSCommand.Quote(file.Name)
	if file.HasStagedChanges && !file.HasUnstagedChanges {
		cachedArg = "--cached"
	}
	trackedArg := "--"
	if !file.Tracked && !file.HasStagedChanges {
		trackedArg = "--no-index /dev/null"
	}
	command := fmt.Sprintf("%s %s %s %s", "git diff --color ", cachedArg, trackedArg, fileName)

	// for now we assume an error means the file was deleted
	s, _ := c.OSCommand.RunCommandWithOutput(command)
	return s
}<|MERGE_RESOLUTION|>--- conflicted
+++ resolved
@@ -472,24 +472,15 @@
 func (c *GitCommand) GetCommits() []*Commit {
 	pushables := c.GetCommitsToPush()
 	log := c.GetLog()
-<<<<<<< HEAD
+
+	lines := utils.SplitLines(log)
+	commits := make([]*Commit, len(lines))
 	// now we can split it up and turn it into commits
-	lines := utils.SplitLines(log)
-	commits := make([]Commit, len(lines))
 	for i, line := range lines {
 		splitLine := strings.Split(line, " ")
 		sha := splitLine[0]
-		pushed := !includesString(pushables, sha)
-		commits[i] = Commit{
-=======
-	commits := []*Commit{}
-	// now we can split it up and turn it into commits
-	for _, line := range utils.SplitLines(log) {
-		splitLine := strings.Split(line, " ")
-		sha := splitLine[0]
 		_, pushed := pushables[sha]
-		commits = append(commits, &Commit{
->>>>>>> 7b90d249
+		commits[i] = &Commit{
 			Sha:           sha,
 			Name:          strings.Join(splitLine[1:], " "),
 			Pushed:        pushed,
@@ -500,7 +491,7 @@
 	return commits
 }
 
-func (c *GitCommand) setCommitMergedStatuses(commits []Commit) []Commit {
+func (c *GitCommand) setCommitMergedStatuses(commits []*Commit) []*Commit {
 	ancestor := c.getMergeBase()
 	if ancestor == "" {
 		return commits
