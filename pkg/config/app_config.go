--- conflicted
+++ resolved
@@ -222,10 +222,10 @@
   # stuff relating to git
 os:
   # stuff relating to the OS
-<<<<<<< HEAD
 update:
   method: prompt # can be: prompt | background | never
   days: 14 # how often a update is checked for
+reporting: 'undetermined' # one of: 'on' | 'off' | 'undetermined'
 `)
 }
 
@@ -240,9 +240,6 @@
 	return []byte(`
   lastUpdateCheck: 0
   recentRepos: []
-=======
-reporting: 'undetermined' # one of: 'on' | 'off' | 'undetermined'
->>>>>>> a1c6adab
 `)
 }
 
