package gui

import (
	"fmt"
	"io/ioutil"
	"log"
	"os"
	"sync"

	"strings"
	"time"

	"github.com/jesseduffield/gocui"
	"github.com/jesseduffield/lazygit/pkg/commands"
	"github.com/jesseduffield/lazygit/pkg/commands/git_commands"
	"github.com/jesseduffield/lazygit/pkg/commands/git_config"
	"github.com/jesseduffield/lazygit/pkg/commands/models"
	"github.com/jesseduffield/lazygit/pkg/commands/oscommands"
	"github.com/jesseduffield/lazygit/pkg/common"
	"github.com/jesseduffield/lazygit/pkg/config"
	"github.com/jesseduffield/lazygit/pkg/gui/filetree"
	"github.com/jesseduffield/lazygit/pkg/gui/lbl"
	"github.com/jesseduffield/lazygit/pkg/gui/mergeconflicts"
	"github.com/jesseduffield/lazygit/pkg/gui/modes/cherrypicking"
	"github.com/jesseduffield/lazygit/pkg/gui/modes/diffing"
	"github.com/jesseduffield/lazygit/pkg/gui/modes/filtering"
	"github.com/jesseduffield/lazygit/pkg/gui/presentation"
	"github.com/jesseduffield/lazygit/pkg/gui/presentation/authors"
	"github.com/jesseduffield/lazygit/pkg/gui/presentation/graph"
	"github.com/jesseduffield/lazygit/pkg/gui/style"
	"github.com/jesseduffield/lazygit/pkg/gui/types"
	"github.com/jesseduffield/lazygit/pkg/tasks"
	"github.com/jesseduffield/lazygit/pkg/theme"
	"github.com/jesseduffield/lazygit/pkg/updates"
	"github.com/jesseduffield/lazygit/pkg/utils"
	"gopkg.in/ozeidan/fuzzy-patricia.v3/patricia"
)

// screen sizing determines how much space your selected window takes up (window
// as in panel, not your terminal's window). Sometimes you want a bit more space
// to see the contents of a panel, and this keeps track of how much maximisation
// you've set
type WindowMaximisation int

const (
	SCREEN_NORMAL WindowMaximisation = iota
	SCREEN_HALF
	SCREEN_FULL
)

const StartupPopupVersion = 5

// OverlappingEdges determines if panel edges overlap
var OverlappingEdges = false

type ContextManager struct {
	ContextStack []Context
	sync.RWMutex
}

func NewContextManager(initialContext Context) ContextManager {
	return ContextManager{
		ContextStack: []Context{initialContext},
		RWMutex:      sync.RWMutex{},
	}
}

type Repo string

// Gui wraps the gocui Gui object which handles rendering and events
type Gui struct {
	*common.Common
	g         *gocui.Gui
	Git       *commands.GitCommand
	OSCommand *oscommands.OSCommand

	// this is the state of the GUI for the current repo
	State *guiState

	// this is a mapping of repos to gui states, so that we can restore the original
	// gui state when returning from a subrepo
	RepoStateMap         map[Repo]*guiState
	Config               config.AppConfigurer
	Updater              *updates.Updater
	statusManager        *statusManager
	credentials          credentials
	waitForIntro         sync.WaitGroup
	fileWatcher          *fileWatcher
	viewBufferManagerMap map[string]*tasks.ViewBufferManager
	stopChan             chan struct{}

	// when lazygit is opened outside a git directory we want to open to the most
	// recent repo with the recent repos popup showing
	showRecentRepos bool

	Mutexes guiMutexes

	// findSuggestions will take a string that the user has typed into a prompt
	// and return a slice of suggestions which match that string.
	findSuggestions func(string) []*types.Suggestion

	// when you enter into a submodule we'll append the superproject's path to this array
	// so that you can return to the superproject
	RepoPathStack []string

	// this tells us whether our views have been initially set up
	ViewsSetup bool

	Views Views

	// if we've suspended the gui (e.g. because we've switched to a subprocess)
	// we typically want to pause some things that are running like background
	// file refreshes
	PauseBackgroundThreads bool

	// Log of the commands that get run, to be displayed to the user.
	CmdLog []string

	// the extras window contains things like the command log
	ShowExtrasWindow bool

	suggestionsAsyncHandler *tasks.AsyncHandler

	PopupHandler PopupHandler

	IsNewRepo bool
}

type listPanelState struct {
	SelectedLineIdx int
}

func (h *listPanelState) SetSelectedLineIdx(value int) {
	h.SelectedLineIdx = value
}

func (h *listPanelState) GetSelectedLineIdx() int {
	return h.SelectedLineIdx
}

// for now the staging panel state, unlike the other panel states, is going to be
// non-mutative, so that we don't accidentally end up
// with mismatches of data. We might change this in the future
type LblPanelState struct {
	*lbl.State
	SecondaryFocused bool // this is for if we show the left or right panel
}

type MergingPanelState struct {
	*mergeconflicts.State

	// UserVerticalScrolling tells us if the user has started scrolling through the file themselves
	// in which case we won't auto-scroll to a conflict.
	UserVerticalScrolling bool
}

type filePanelState struct {
	listPanelState
}

// TODO: consider splitting this out into the window and the branches view
type branchPanelState struct {
	listPanelState
}

type remotePanelState struct {
	listPanelState
}

type remoteBranchesState struct {
	listPanelState
}

type tagsPanelState struct {
	listPanelState
}

type commitPanelState struct {
	listPanelState

	LimitCommits bool
}

type reflogCommitPanelState struct {
	listPanelState
}

type subCommitPanelState struct {
	listPanelState

	// e.g. name of branch whose commits we're looking at
	refName string
}

type stashPanelState struct {
	listPanelState
}

type menuPanelState struct {
	listPanelState
	OnPress func() error
}

type commitFilesPanelState struct {
	listPanelState

	// this is the SHA of the commit or the stash index of the stash.
	// Not sure if ref is actually the right word here
	refName   string
	canRebase bool
}

type submodulePanelState struct {
	listPanelState
}

type suggestionsPanelState struct {
	listPanelState
}

type panelStates struct {
	Files          *filePanelState
	Branches       *branchPanelState
	Remotes        *remotePanelState
	RemoteBranches *remoteBranchesState
	Tags           *tagsPanelState
	Commits        *commitPanelState
	ReflogCommits  *reflogCommitPanelState
	SubCommits     *subCommitPanelState
	Stash          *stashPanelState
	Menu           *menuPanelState
	LineByLine     *LblPanelState
	Merging        *MergingPanelState
	CommitFiles    *commitFilesPanelState
	Submodules     *submodulePanelState
	Suggestions    *suggestionsPanelState
}

type Views struct {
	Status        *gocui.View
	Files         *gocui.View
	Branches      *gocui.View
	Commits       *gocui.View
	Stash         *gocui.View
	Main          *gocui.View
	Secondary     *gocui.View
	Options       *gocui.View
	Confirmation  *gocui.View
	Menu          *gocui.View
	Credentials   *gocui.View
	CommitMessage *gocui.View
	CommitFiles   *gocui.View
	Information   *gocui.View
	AppStatus     *gocui.View
	Search        *gocui.View
	SearchPrefix  *gocui.View
	Limit         *gocui.View
	Suggestions   *gocui.View
	Extras        *gocui.View
}

type searchingState struct {
	view         *gocui.View
	isSearching  bool
	searchString string
}

// startup stages so we don't need to load everything at once
type StartupStage int

const (
	INITIAL StartupStage = iota
	COMPLETE
)

type Modes struct {
	Filtering     filtering.Filtering
	CherryPicking cherrypicking.CherryPicking
	Diffing       diffing.Diffing
}

type guiMutexes struct {
	RefreshingFilesMutex  sync.Mutex
	RefreshingStatusMutex sync.Mutex
	FetchMutex            sync.Mutex
	BranchCommitsMutex    sync.Mutex
	LineByLinePanelMutex  sync.Mutex
	SubprocessMutex       sync.Mutex
}

type guiState struct {
	// the file panels (files and commit files) can render as a tree, so we have
	// managers for them which handle rendering a flat list of files in tree form
<<<<<<< HEAD
	FileManager       *filetree.FileManager
	CommitFileManager *filetree.CommitFileManager
	Submodules        []*models.SubmoduleConfig
	Branches          []*models.Branch
	GithubState       *GithubState
	Commits           []*models.Commit
	StashEntries      []*models.StashEntry
=======
	FileTreeViewModel       *filetree.FileTreeViewModel
	CommitFileTreeViewModel *filetree.CommitFileTreeViewModel

	Submodules   []*models.SubmoduleConfig
	Branches     []*models.Branch
	Commits      []*models.Commit
	StashEntries []*models.StashEntry
>>>>>>> f4011643
	// Suggestions will sometimes appear when typing into a prompt
	Suggestions []*types.Suggestion
	// FilteredReflogCommits are the ones that appear in the reflog panel.
	// when in filtering mode we only include the ones that match the given path
	FilteredReflogCommits []*models.Commit
	// ReflogCommits are the ones used by the branches panel to obtain recency values
	// if we're not in filtering mode, CommitFiles and FilteredReflogCommits will be
	// one and the same
	ReflogCommits  []*models.Commit
	SubCommits     []*models.Commit
	Remotes        []*models.Remote
	RemoteBranches []*models.RemoteBranch
	Tags           []*models.Tag
	MenuItems      []*menuItem
	BisectInfo     *git_commands.BisectInfo

	Updating          bool
	Panels            *panelStates
	SplitMainPanel    bool
	MainContext       ContextKey // used to keep the main and secondary views' contexts in sync
	RetainOriginalDir bool
	IsRefreshingFiles bool
	Searching         searchingState
	// if this is true, we'll load our commits using `git log --all`
	ShowWholeGitGraph bool
	ScreenMode        WindowMaximisation
	Ptmx              *os.File
	PrevMainWidth     int
	PrevMainHeight    int
	OldInformation    string
	StartupStage      StartupStage // Allows us to not load everything at once

	Modes Modes

	ContextManager    ContextManager
	Contexts          ContextTree
	ViewContextMap    map[string]Context
	ViewTabContextMap map[string][]tabContext

	// WindowViewNameMap is a mapping of windows to the current view of that window.
	// Some views move between windows for example the commitFiles view and when cycling through
	// side windows we need to know which view to give focus to for a given window
	WindowViewNameMap map[string]string

	// tells us whether we've set up our views for the current repo. We'll need to
	// do this whenever we switch back and forth between repos to get the views
	// back in sync with the repo state
	ViewsSetup bool

	// flag as to whether or not the diff view should ignore whitespace
	IgnoreWhitespaceInDiffView bool

	// for displaying suggestions while typing in a file name
	FilesTrie *patricia.Trie

	// this is the message of the last failed commit attempt
	failedCommitMessage string
}

type GithubState struct {
	RecentPRs []*models.GithubPullRequest
}

// reuseState determines if we pull the repo state from our repo state map or
// just re-initialize it. For now we're only re-using state when we're going
// in and out of submodules, for the sake of having the cursor back on the submodule
// when we return.
//
// I tried out always reverting to the repo's original state but found that in fact
// it gets a bit confusing to land back in the status panel when visiting a repo
// you've already switched from. There's no doubt some easy way to make the UX
// optimal for all cases but I'm too lazy to think about what that is right now
func (gui *Gui) resetState(filterPath string, reuseState bool) {
	currentDir, err := os.Getwd()

	if reuseState {
		if err == nil {
			if state := gui.RepoStateMap[Repo(currentDir)]; state != nil {
				gui.State = state
				gui.State.ViewsSetup = false
				return
			}
		} else {
			gui.Log.Error(err)
		}
	}

	showTree := gui.UserConfig.Gui.ShowFileTree

	contexts := gui.contextTree()

	screenMode := SCREEN_NORMAL
	initialContext := contexts.Files
	if filterPath != "" {
		screenMode = SCREEN_HALF
		initialContext = contexts.BranchCommits
	}

	gui.State = &guiState{
		FileTreeViewModel:       filetree.NewFileTreeViewModel(make([]*models.File, 0), gui.Log, showTree),
		CommitFileTreeViewModel: filetree.NewCommitFileTreeViewModel(make([]*models.CommitFile, 0), gui.Log, showTree),
		Commits:                 make([]*models.Commit, 0),
		FilteredReflogCommits:   make([]*models.Commit, 0),
		ReflogCommits:           make([]*models.Commit, 0),
		StashEntries:            make([]*models.StashEntry, 0),
		BisectInfo:              gui.Git.Bisect.GetInfo(),
		Panels: &panelStates{
			// TODO: work out why some of these are -1 and some are 0. Last time I checked there was a good reason but I'm less certain now
			Files:          &filePanelState{listPanelState{SelectedLineIdx: -1}},
			Submodules:     &submodulePanelState{listPanelState{SelectedLineIdx: -1}},
			Branches:       &branchPanelState{listPanelState{SelectedLineIdx: 0}},
			Remotes:        &remotePanelState{listPanelState{SelectedLineIdx: 0}},
			RemoteBranches: &remoteBranchesState{listPanelState{SelectedLineIdx: -1}},
			Tags:           &tagsPanelState{listPanelState{SelectedLineIdx: -1}},
			Commits:        &commitPanelState{listPanelState: listPanelState{SelectedLineIdx: 0}, LimitCommits: true},
			ReflogCommits:  &reflogCommitPanelState{listPanelState{SelectedLineIdx: 0}},
			SubCommits:     &subCommitPanelState{listPanelState: listPanelState{SelectedLineIdx: 0}, refName: ""},
			CommitFiles:    &commitFilesPanelState{listPanelState: listPanelState{SelectedLineIdx: -1}, refName: ""},
			Stash:          &stashPanelState{listPanelState{SelectedLineIdx: -1}},
			Menu:           &menuPanelState{listPanelState: listPanelState{SelectedLineIdx: 0}, OnPress: nil},
			Suggestions:    &suggestionsPanelState{listPanelState: listPanelState{SelectedLineIdx: 0}},
			Merging: &MergingPanelState{
				State:                 mergeconflicts.NewState(),
				UserVerticalScrolling: false,
			},
		},
		GithubState: &GithubState{},
		Ptmx:        nil,
		Modes: Modes{
			Filtering:     filtering.New(filterPath),
			CherryPicking: cherrypicking.New(),
			Diffing:       diffing.New(),
		},
		ViewContextMap:    contexts.initialViewContextMap(),
		ViewTabContextMap: contexts.initialViewTabContextMap(),
		ScreenMode:        screenMode,
		// TODO: put contexts in the context manager
		ContextManager: NewContextManager(initialContext),
		Contexts:       contexts,
		FilesTrie:      patricia.NewTrie(),
	}

	gui.RepoStateMap[Repo(currentDir)] = gui.State
}

// for now the split view will always be on
// NewGui builds a new gui handler
func NewGui(
	cmn *common.Common,
	config config.AppConfigurer,
	gitConfig git_config.IGitConfig,
	updater *updates.Updater,
	filterPath string,
	showRecentRepos bool,
) (*Gui, error) {
	gui := &Gui{
		Common:                  cmn,
		Config:                  config,
		Updater:                 updater,
		statusManager:           &statusManager{},
		viewBufferManagerMap:    map[string]*tasks.ViewBufferManager{},
		showRecentRepos:         showRecentRepos,
		RepoPathStack:           []string{},
		RepoStateMap:            map[Repo]*guiState{},
		CmdLog:                  []string{},
		suggestionsAsyncHandler: tasks.NewAsyncHandler(),

		// originally we could only hide the command log permanently via the config
		// but now we do it via state. So we need to still support the config for the
		// sake of backwards compatibility. We're making use of short circuiting here
		ShowExtrasWindow: cmn.UserConfig.Gui.ShowCommandLog && !config.GetAppState().HideCommandLog,
	}

	guiIO := oscommands.NewGuiIO(
		cmn.Log,
		gui.logCommand,
		gui.getCmdWriter,
		gui.promptUserForCredential,
	)

	osCommand := oscommands.NewOSCommand(cmn, oscommands.GetPlatform(), guiIO)

	gui.OSCommand = osCommand
	var err error
	gui.Git, err = commands.NewGitCommand(
		cmn,
		osCommand,
		gitConfig,
	)
	if err != nil {
		return nil, err
	}

	gui.resetState(filterPath, false)

	gui.watchFilesForChanges()

	gui.PopupHandler = &RealPopupHandler{gui: gui}

	authors.SetCustomAuthors(gui.UserConfig.Gui.AuthorColors)
	presentation.SetCustomBranches(gui.UserConfig.Gui.BranchColors)

	return gui, nil
}

var RuneReplacements = map[rune]string{
	// for the commit graph
	graph.MergeSymbol:  "M",
	graph.CommitSymbol: "o",
}

// Run setup the gui with keybindings and start the mainloop
func (gui *Gui) Run() error {
	recordEvents := recordingEvents()
	playMode := gocui.NORMAL
	if recordEvents {
		playMode = gocui.RECORDING
	} else if replaying() {
		playMode = gocui.REPLAYING
	}

	g, err := gocui.NewGui(gocui.OutputTrue, OverlappingEdges, playMode, headless(), RuneReplacements)
	if err != nil {
		return err
	}

	gui.g = g // TODO: always use gui.g rather than passing g around everywhere
	defer g.Close()

	if replaying() {
		g.RecordingConfig = gocui.RecordingConfig{
			Speed:  getRecordingSpeed(),
			Leeway: 100,
		}

		g.Recording, err = gui.loadRecording()
		if err != nil {
			return err
		}

		go utils.Safe(func() {
			time.Sleep(time.Second * 40)
			log.Fatal("40 seconds is up, lazygit recording took too long to complete")
		})
	}

	g.OnSearchEscape = gui.onSearchEscape
	if err := gui.Config.ReloadUserConfig(); err != nil {
		return nil
	}
	userConfig := gui.UserConfig
	g.SearchEscapeKey = gui.getKey(userConfig.Keybinding.Universal.Return)
	g.NextSearchMatchKey = gui.getKey(userConfig.Keybinding.Universal.NextMatch)
	g.PrevSearchMatchKey = gui.getKey(userConfig.Keybinding.Universal.PrevMatch)

	g.ShowListFooter = userConfig.Gui.ShowListFooter

	if userConfig.Gui.MouseEvents {
		g.Mouse = true
	}

	if err := gui.setColorScheme(); err != nil {
		return err
	}

	gui.waitForIntro.Add(1)
	if gui.UserConfig.Git.AutoFetch {
		go utils.Safe(gui.startBackgroundFetch)
	}

	gui.goEvery(time.Second*time.Duration(userConfig.Refresher.RefreshInterval), gui.stopChan, gui.refreshFilesAndSubmodules)

	g.SetManager(gocui.ManagerFunc(gui.layout), gocui.ManagerFunc(gui.getFocusLayout()))

	gui.Log.Info("starting main loop")

	err = g.MainLoop()
	return err
}

// RunAndHandleError
func (gui *Gui) RunAndHandleError() error {
	gui.stopChan = make(chan struct{})
	return utils.SafeWithError(func() error {
		if err := gui.Run(); err != nil {
			for _, manager := range gui.viewBufferManagerMap {
				manager.Close()
			}

			if !gui.fileWatcher.Disabled {
				gui.fileWatcher.Watcher.Close()
			}

			close(gui.stopChan)

			switch err {
			case gocui.ErrQuit:
				if !gui.State.RetainOriginalDir {
					if err := gui.recordCurrentDirectory(); err != nil {
						return err
					}
				}

				if err := gui.saveRecording(gui.g.Recording); err != nil {
					return err
				}

				return nil

			default:
				return err
			}
		}

		return nil
	})
}

// returns whether command exited without error or not
func (gui *Gui) runSubprocessWithSuspenseAndRefresh(subprocess oscommands.ICmdObj) error {
	_, err := gui.runSubprocessWithSuspense(subprocess)
	if err != nil {
		return err
	}

	if err := gui.refreshSidePanels(refreshOptions{mode: ASYNC}); err != nil {
		return err
	}

	return nil
}

// returns whether command exited without error or not
func (gui *Gui) runSubprocessWithSuspense(subprocess oscommands.ICmdObj) (bool, error) {
	gui.Mutexes.SubprocessMutex.Lock()
	defer gui.Mutexes.SubprocessMutex.Unlock()

	if replaying() {
		// we do not yet support running subprocesses within integration tests. So if
		// we're replaying an integration test and we're inside this method, something
		// has gone wrong, so we should fail

		log.Fatal("opening subprocesses not yet supported in integration tests. Chances are that this test is running too fast and a subprocess is accidentally opened")
	}

	if err := gui.g.Suspend(); err != nil {
		return false, gui.surfaceError(err)
	}

	gui.PauseBackgroundThreads = true

	cmdErr := gui.runSubprocess(subprocess)

	if err := gui.g.Resume(); err != nil {
		return false, err
	}

	gui.PauseBackgroundThreads = false

	if cmdErr != nil {
		return false, gui.surfaceError(cmdErr)
	}

	return true, nil
}

func (gui *Gui) runSubprocess(cmdObj oscommands.ICmdObj) error { //nolint:unparam
	gui.logCommand(cmdObj.ToString(), true)

	subprocess := cmdObj.GetCmd()
	subprocess.Stdout = os.Stdout
	subprocess.Stderr = os.Stdout
	subprocess.Stdin = os.Stdin

	fmt.Fprintf(os.Stdout, "\n%s\n\n", style.FgBlue.Sprint("+ "+strings.Join(subprocess.Args, " ")))

	err := subprocess.Run()

	subprocess.Stdout = ioutil.Discard
	subprocess.Stderr = ioutil.Discard
	subprocess.Stdin = nil

	fmt.Fprintf(os.Stdout, "\n%s\n", style.FgGreen.Sprint(gui.Tr.PressEnterToReturn))
	fmt.Scanln() // wait for enter press

	return err
}

func (gui *Gui) loadNewRepo() error {
	if err := gui.updateRecentRepoList(); err != nil {
		return err
	}

	if err := gui.refreshSidePanels(refreshOptions{mode: ASYNC}); err != nil {
		return err
	}

	if err := gui.OSCommand.UpdateWindowTitle(); err != nil {
		return err
	}

	return nil
}

func (gui *Gui) showInitialPopups(tasks []func(chan struct{}) error) {
	gui.waitForIntro.Add(len(tasks))
	done := make(chan struct{})

	go utils.Safe(func() {
		for _, task := range tasks {
			task := task
			go utils.Safe(func() {
				if err := task(done); err != nil {
					_ = gui.surfaceError(err)
				}
			})

			<-done
			gui.waitForIntro.Done()
		}
	})
}

func (gui *Gui) showIntroPopupMessage(done chan struct{}) error {
	onConfirm := func() error {
		done <- struct{}{}
		gui.Config.GetAppState().StartupPopupVersion = StartupPopupVersion
		return gui.Config.SaveAppState()
	}

	return gui.ask(askOpts{
		title:         "",
		prompt:        gui.Tr.IntroPopupMessage,
		handleConfirm: onConfirm,
		handleClose:   onConfirm,
	})
}

func (gui *Gui) goEvery(interval time.Duration, stop chan struct{}, function func() error) {
	go utils.Safe(func() {
		ticker := time.NewTicker(interval)
		defer ticker.Stop()
		for {
			select {
			case <-ticker.C:
				if gui.PauseBackgroundThreads {
					continue
				}
				_ = function()
			case <-stop:
				return
			}
		}
	})
}

func (gui *Gui) startBackgroundFetch() {
	gui.waitForIntro.Wait()
	isNew := gui.IsNewRepo
	userConfig := gui.UserConfig
	if !isNew {
		time.After(time.Duration(userConfig.Refresher.FetchInterval) * time.Second)
	}
	err := gui.backgroundFetch()
	if err != nil && strings.Contains(err.Error(), "exit status 128") && isNew {
		_ = gui.ask(askOpts{
			title:  gui.Tr.NoAutomaticGitFetchTitle,
			prompt: gui.Tr.NoAutomaticGitFetchBody,
		})
	} else {
		gui.goEvery(time.Second*time.Duration(userConfig.Refresher.FetchInterval), gui.stopChan, func() error {
			err := gui.backgroundFetch()
			gui.render()
			return err
		})
	}
}

// setColorScheme sets the color scheme for the app based on the user config
func (gui *Gui) setColorScheme() error {
	userConfig := gui.UserConfig
	theme.UpdateTheme(userConfig.Gui.Theme)

	gui.g.FgColor = theme.InactiveBorderColor
	gui.g.SelFgColor = theme.ActiveBorderColor
	gui.g.FrameColor = theme.InactiveBorderColor
	gui.g.SelFrameColor = theme.ActiveBorderColor

	return nil
}

<<<<<<< HEAD
func (gui *Gui) GetPr(branch *models.Branch) (*models.GithubPullRequest, bool, error) {
	prs, err := gui.GitCommand.GenerateGithubPullRequestMap(
		gui.State.GithubState.RecentPRs,
		[]*models.Branch{branch},
		gui.State.Remotes,
	)
	if err != nil {
		return nil, false, err
	}

	pr, hasPr := prs[branch]

	return pr, hasPr, nil
=======
func (gui *Gui) OnUIThread(f func() error) {
	gui.g.Update(func(*gocui.Gui) error {
		return f()
	})
>>>>>>> f4011643
}<|MERGE_RESOLUTION|>--- conflicted
+++ resolved
@@ -291,15 +291,6 @@
 type guiState struct {
 	// the file panels (files and commit files) can render as a tree, so we have
 	// managers for them which handle rendering a flat list of files in tree form
-<<<<<<< HEAD
-	FileManager       *filetree.FileManager
-	CommitFileManager *filetree.CommitFileManager
-	Submodules        []*models.SubmoduleConfig
-	Branches          []*models.Branch
-	GithubState       *GithubState
-	Commits           []*models.Commit
-	StashEntries      []*models.StashEntry
-=======
 	FileTreeViewModel       *filetree.FileTreeViewModel
 	CommitFileTreeViewModel *filetree.CommitFileTreeViewModel
 
@@ -307,7 +298,6 @@
 	Branches     []*models.Branch
 	Commits      []*models.Commit
 	StashEntries []*models.StashEntry
->>>>>>> f4011643
 	// Suggestions will sometimes appear when typing into a prompt
 	Suggestions []*types.Suggestion
 	// FilteredReflogCommits are the ones that appear in the reflog panel.
@@ -799,24 +789,23 @@
 	return nil
 }
 
-<<<<<<< HEAD
-func (gui *Gui) GetPr(branch *models.Branch) (*models.GithubPullRequest, bool, error) {
-	prs, err := gui.GitCommand.GenerateGithubPullRequestMap(
-		gui.State.GithubState.RecentPRs,
-		[]*models.Branch{branch},
-		gui.State.Remotes,
-	)
-	if err != nil {
-		return nil, false, err
-	}
-
-	pr, hasPr := prs[branch]
-
-	return pr, hasPr, nil
-=======
+// func (gui *Gui) GetPr(branch *models.Branch) (*models.GithubPullRequest, bool, error) {
+// 	prs, err := gui.GitCommand.GenerateGithubPullRequestMap(
+// 		gui.State.GithubState.RecentPRs,
+// 		[]*models.Branch{branch},
+// 		gui.State.Remotes,
+// 	)
+// 	if err != nil {
+// 		return nil, false, err
+// 	}
+
+// 	pr, hasPr := prs[branch]
+
+// 	return pr, hasPr, nil
+// }
+
 func (gui *Gui) OnUIThread(f func() error) {
 	gui.g.Update(func(*gocui.Gui) error {
 		return f()
 	})
->>>>>>> f4011643
 }