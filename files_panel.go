--- conflicted
+++ resolved
@@ -64,7 +64,6 @@
 }
 
 func handleFileRemove(g *gocui.Gui, v *gocui.View) error {
-<<<<<<< HEAD
   file, err := getSelectedFile(g)
   if err != nil {
     return err
@@ -81,24 +80,6 @@
     }
     return refreshFiles(g)
   }, nil)
-=======
-	file, err := getSelectedFile(g)
-	if err != nil {
-		return err
-	}
-	var deleteVerb string
-	if file.Tracked {
-		deleteVerb = "checkout"
-	} else {
-		deleteVerb = "delete"
-	}
-	return createConfirmationPanel(g, v, strings.Title(deleteVerb)+" file", "Are you sure you want to "+deleteVerb+" "+file.Name+" (you will lose your changes)? (y/n)", func(g *gocui.Gui, v *gocui.View) error {
-		if err := removeFile(file); err != nil {
-			panic(err)
-		}
-		return refreshFiles(g)
-	}, nil)
->>>>>>> 61dcbb45
 }
 
 func handleIgnoreFile(g *gocui.Gui, v *gocui.View) error {
