_This file is auto-generated. To update, make the changes in the pkg/i18n directory and then run `go run scripts/cheatsheet/main.go generate` from the project root._

# Lazygit Keybindings

## Globalne

<pre>
  <kbd>ctrl+r</kbd>: switch to a recent repo
  <kbd>pgup</kbd>: scroll up main panel (fn+up/shift+k)
  <kbd>pgdown</kbd>: scroll down main panel (fn+down/shift+j)
  <kbd>m</kbd>: widok scalenia/opcje zmiany bazy
  <kbd>ctrl+p</kbd>: view custom patch options
  <kbd>R</kbd>: odśwież
  <kbd>x</kbd>: open menu
  <kbd>+</kbd>: next screen mode (normal/half/fullscreen)
  <kbd>_</kbd>: prev screen mode
  <kbd>ctrl+s</kbd>: view filter-by-path options
  <kbd>W</kbd>: open diff menu
  <kbd>ctrl+e</kbd>: open diff menu
  <kbd>@</kbd>: open command log menu
  <kbd>}</kbd>: Increase the size of the context shown around changes in the diff view
  <kbd>{</kbd>: Decrease the size of the context shown around changes in the diff view
  <kbd>:</kbd>: wykonaj własną komendę
  <kbd>z</kbd>: undo (via reflog) (experimental)
  <kbd>ctrl+z</kbd>: redo (via reflog) (experimental)
  <kbd>P</kbd>: push
  <kbd>p</kbd>: pull
</pre>

## List Panel Navigation

<pre>
  <kbd>,</kbd>: previous page
  <kbd>.</kbd>: next page
  <kbd><</kbd>: scroll to top
  <kbd>/</kbd>: start search
  <kbd>></kbd>: scroll to bottom
  <kbd>H</kbd>: scroll left
  <kbd>L</kbd>: scroll right
  <kbd>]</kbd>: next tab
  <kbd>[</kbd>: previous tab
</pre>

## Commity

<pre>
  <kbd>ctrl+o</kbd>: copy commit SHA to clipboard
  <kbd>ctrl+r</kbd>: reset cherry-picked (copied) commits selection
  <kbd>b</kbd>: view bisect options
  <kbd>s</kbd>: ściśnij
  <kbd>f</kbd>: napraw commit
  <kbd>r</kbd>: zmień nazwę commita
  <kbd>R</kbd>: zmień nazwę commita w edytorze
  <kbd>d</kbd>: usuń commit
  <kbd>e</kbd>: edytuj commit
  <kbd>p</kbd>: wybierz commit (podczas zmiany bazy)
  <kbd>F</kbd>: utwórz commit naprawczy dla tego commita
  <kbd>S</kbd>: spłaszcz wszystkie commity naprawcze powyżej zaznaczonych commitów (autosquash)
  <kbd>ctrl+j</kbd>: przenieś commit 1 w dół
  <kbd>ctrl+k</kbd>: przenieś commit 1 w górę
  <kbd>v</kbd>: wklej commity (przebieranie)
  <kbd>A</kbd>: popraw commit zmianami z poczekalni
  <kbd>a</kbd>: reset commit author
  <kbd>t</kbd>: odwróć commit
  <kbd>T</kbd>: tag commit
  <kbd>ctrl+l</kbd>: open log menu
  <kbd>space</kbd>: checkout commit
  <kbd>y</kbd>: copy commit attribute
  <kbd>o</kbd>: open commit in browser
  <kbd>n</kbd>: create new branch off of commit
  <kbd>g</kbd>: wyświetl opcje resetu
  <kbd>c</kbd>: kopiuj commit (przebieranie)
  <kbd>C</kbd>: kopiuj zakres commitów (przebieranie)
  <kbd>enter</kbd>: przeglądaj pliki commita
</pre>

## Local Branches

<pre>
  <kbd>ctrl+o</kbd>: copy branch name to clipboard
  <kbd>i</kbd>: show git-flow options
  <kbd>space</kbd>: przełącz
<<<<<<< HEAD
  <kbd>o</kbd>: maak of laat een pull-request zien
  <kbd>O</kbd>: utwórz opcje żądania
=======
  <kbd>n</kbd>: nowa gałąź
  <kbd>o</kbd>: utwórz żądanie pobrania
  <kbd>O</kbd>: utwórz opcje żądania ściągnięcia
>>>>>>> 4aea005f
  <kbd>ctrl+y</kbd>: skopiuj adres URL żądania pobrania do schowka
  <kbd>c</kbd>: przełącz używając nazwy
  <kbd>F</kbd>: wymuś przełączenie
  <kbd>d</kbd>: usuń gałąź
  <kbd>r</kbd>: zmiana bazy gałęzi
  <kbd>M</kbd>: scal do obecnej gałęzi
  <kbd>f</kbd>: fast-forward this branch from its upstream
  <kbd>g</kbd>: wyświetl opcje resetu
  <kbd>R</kbd>: rename branch
  <kbd>u</kbd>: set/unset upstream
  <kbd>enter</kbd>: view commits
</pre>

## Main Panel (Patch Building)

<pre>
  <kbd>◄</kbd>: poprzedni kawałek
  <kbd>►</kbd>: następny kawałek
  <kbd>v</kbd>: toggle drag select
  <kbd>V</kbd>: toggle drag select
  <kbd>a</kbd>: toggle select hunk
  <kbd>ctrl+o</kbd>: copy the selected text to the clipboard
  <kbd>o</kbd>: otwórz plik
  <kbd>e</kbd>: edytuj plik
  <kbd>space</kbd>: add/remove line(s) to patch
  <kbd>esc</kbd>: wyście z trybu "linia po linii"
</pre>

## Pliki

<pre>
  <kbd>ctrl+o</kbd>: copy the file name to the clipboard
  <kbd>ctrl+w</kbd>: Toggle whether or not whitespace changes are shown in the diff view
  <kbd>d</kbd>: pokaż opcje porzucania zmian
  <kbd>space</kbd>: przełącz stan poczekalni
  <kbd>ctrl+b</kbd>: Filter files (staged/unstaged)
  <kbd>c</kbd>: Zatwierdź zmiany
  <kbd>w</kbd>: zatwierdź zmiany bez skryptu pre-commit
  <kbd>A</kbd>: Zmień ostatni commit
  <kbd>C</kbd>: Zatwierdź zmiany używając edytora
  <kbd>e</kbd>: edytuj plik
  <kbd>o</kbd>: otwórz plik
  <kbd>i</kbd>: ignore or exclude file
  <kbd>r</kbd>: odśwież pliki
  <kbd>s</kbd>: przechowaj zmiany
  <kbd>S</kbd>: wyświetl opcje schowka
  <kbd>a</kbd>: przełącz stan poczekalni wszystkich
  <kbd>enter</kbd>: zatwierdź pojedyncze linie
  <kbd>g</kbd>: view upstream reset options
  <kbd>D</kbd>: wyświetl opcje resetu
  <kbd>`</kbd>: toggle file tree view
  <kbd>M</kbd>: open external merge tool (git mergetool)
  <kbd>f</kbd>: pobierz
</pre>

## Pliki commita

<pre>
  <kbd>ctrl+o</kbd>: copy the committed file name to the clipboard
  <kbd>c</kbd>: plik wybierania
  <kbd>d</kbd>: porzuć zmiany commita dla tego pliku
  <kbd>o</kbd>: otwórz plik
  <kbd>e</kbd>: edytuj plik
  <kbd>space</kbd>: toggle file included in patch
  <kbd>a</kbd>: toggle all files included in patch
  <kbd>enter</kbd>: enter file to add selected lines to the patch (or toggle directory collapsed)
  <kbd>`</kbd>: toggle file tree view
</pre>

## Poczekalnia

<pre>
  <kbd>◄</kbd>: poprzedni kawałek
  <kbd>►</kbd>: następny kawałek
  <kbd>v</kbd>: toggle drag select
  <kbd>V</kbd>: toggle drag select
  <kbd>a</kbd>: toggle select hunk
  <kbd>ctrl+o</kbd>: copy the selected text to the clipboard
  <kbd>o</kbd>: otwórz plik
  <kbd>e</kbd>: edytuj plik
  <kbd>esc</kbd>: wróć do panelu plików
  <kbd>tab</kbd>: switch to other panel (staged/unstaged changes)
  <kbd>space</kbd>: toggle line staged / unstaged
  <kbd>d</kbd>: delete change (git reset)
  <kbd>E</kbd>: edit hunk
</pre>

## Reflog

<pre>
  <kbd>ctrl+o</kbd>: copy commit SHA to clipboard
  <kbd>space</kbd>: checkout commit
  <kbd>y</kbd>: copy commit attribute
  <kbd>o</kbd>: open commit in browser
  <kbd>n</kbd>: create new branch off of commit
  <kbd>g</kbd>: wyświetl opcje resetu
  <kbd>c</kbd>: kopiuj commit (przebieranie)
  <kbd>C</kbd>: kopiuj zakres commitów (przebieranie)
  <kbd>ctrl+r</kbd>: reset cherry-picked (copied) commits selection
  <kbd>enter</kbd>: view commits
</pre>

## Remote Branches

<pre>
  <kbd>space</kbd>: przełącz
  <kbd>n</kbd>: nowa gałąź
  <kbd>M</kbd>: scal do obecnej gałęzi
  <kbd>r</kbd>: zmiana bazy gałęzi
  <kbd>d</kbd>: usuń gałąź
  <kbd>u</kbd>: set as upstream of checked-out branch
  <kbd>esc</kbd>: wróć do listy repozytoriów zdalnych
  <kbd>g</kbd>: wyświetl opcje resetu
  <kbd>enter</kbd>: view commits
</pre>

## Remotes

<pre>
  <kbd>f</kbd>: fetch remote
  <kbd>n</kbd>: add new remote
  <kbd>d</kbd>: remove remote
  <kbd>e</kbd>: edit remote
</pre>

## Scalanie

<pre>
  <kbd>e</kbd>: edytuj plik
  <kbd>o</kbd>: otwórz plik
  <kbd>◄</kbd>: poprzedni konflikt
  <kbd>►</kbd>: następny konflikt
  <kbd>▲</kbd>: wybierz poprzedni kawałek
  <kbd>▼</kbd>: wybierz następny kawałek
  <kbd>z</kbd>: cofnij
  <kbd>M</kbd>: open external merge tool (git mergetool)
  <kbd>space</kbd>: wybierz kawałek
  <kbd>b</kbd>: wybierz wszystkie kawałki
  <kbd>esc</kbd>: wróć do panelu plików
</pre>

## Schowek

<pre>
  <kbd>space</kbd>: zastosuj
  <kbd>g</kbd>: wyciągnij
  <kbd>d</kbd>: porzuć
  <kbd>n</kbd>: nowa gałąź
  <kbd>enter</kbd>: przeglądaj pliki commita
</pre>

## Status

<pre>
  <kbd>e</kbd>: edytuj konfigurację
  <kbd>o</kbd>: otwórz konfigurację
  <kbd>u</kbd>: sprawdź aktualizacje
  <kbd>enter</kbd>: switch to a recent repo
  <kbd>a</kbd>: pokaż wszystkie logi gałęzi
</pre>

## Sub-commits

<pre>
  <kbd>ctrl+o</kbd>: copy commit SHA to clipboard
  <kbd>space</kbd>: checkout commit
  <kbd>y</kbd>: copy commit attribute
  <kbd>o</kbd>: open commit in browser
  <kbd>n</kbd>: create new branch off of commit
  <kbd>g</kbd>: wyświetl opcje resetu
  <kbd>c</kbd>: kopiuj commit (przebieranie)
  <kbd>C</kbd>: kopiuj zakres commitów (przebieranie)
  <kbd>ctrl+r</kbd>: reset cherry-picked (copied) commits selection
  <kbd>enter</kbd>: przeglądaj pliki commita
</pre>

## Submodules

<pre>
  <kbd>ctrl+o</kbd>: copy submodule name to clipboard
  <kbd>enter</kbd>: enter submodule
  <kbd>d</kbd>: remove submodule
  <kbd>u</kbd>: update submodule
  <kbd>n</kbd>: add new submodule
  <kbd>e</kbd>: update submodule URL
  <kbd>i</kbd>: initialize submodule
  <kbd>b</kbd>: view bulk submodule options
</pre>

## Tags

<pre>
  <kbd>space</kbd>: przełącz
  <kbd>d</kbd>: delete tag
  <kbd>P</kbd>: push tag
  <kbd>n</kbd>: create tag
  <kbd>g</kbd>: wyświetl opcje resetu
  <kbd>enter</kbd>: view commits
</pre>

## Zwykłe

<pre>
  <kbd>mouse wheel ▼</kbd>: przewiń w dół (fn+up)
  <kbd>mouse wheel ▲</kbd>: przewiń w górę (fn+down)
</pre><|MERGE_RESOLUTION|>--- conflicted
+++ resolved
@@ -80,14 +80,9 @@
   <kbd>ctrl+o</kbd>: copy branch name to clipboard
   <kbd>i</kbd>: show git-flow options
   <kbd>space</kbd>: przełącz
-<<<<<<< HEAD
-  <kbd>o</kbd>: maak of laat een pull-request zien
-  <kbd>O</kbd>: utwórz opcje żądania
-=======
   <kbd>n</kbd>: nowa gałąź
   <kbd>o</kbd>: utwórz żądanie pobrania
   <kbd>O</kbd>: utwórz opcje żądania ściągnięcia
->>>>>>> 4aea005f
   <kbd>ctrl+y</kbd>: skopiuj adres URL żądania pobrania do schowka
   <kbd>c</kbd>: przełącz używając nazwy
   <kbd>F</kbd>: wymuś przełączenie
