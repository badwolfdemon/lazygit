package main

import (

	// "io"
	// "io/ioutil"

<<<<<<< HEAD
=======
	"log"
	"runtime"
>>>>>>> f8ca0ddc
	"strings"
	"time"

	// "strings"

	"github.com/golang-collections/collections/stack"
	"github.com/jesseduffield/gocui"
)

// OverlappingEdges determines if panel edges overlap
var OverlappingEdges = false

type stateType struct {
	GitFiles          []GitFile
	Branches          []Branch
	Commits           []Commit
	StashEntries      []StashEntry
	PreviousView      string
	HasMergeConflicts bool
	ConflictIndex     int
	ConflictTop       bool
	Conflicts         []conflict
	EditHistory       *stack.Stack
}

type conflict struct {
	start  int
	middle int
	end    int
}

var state = stateType{
	GitFiles:      make([]GitFile, 0),
	PreviousView:  "files",
	Commits:       make([]Commit, 0),
	StashEntries:  make([]StashEntry, 0),
	ConflictIndex: 0,
	ConflictTop:   true,
	Conflicts:     make([]conflict, 0),
	EditHistory:   stack.New(),
}

func scrollUpMain(g *gocui.Gui, v *gocui.View) error {
	mainView, _ := g.View("main")
	ox, oy := mainView.Origin()
	if oy >= 1 {
		return mainView.SetOrigin(ox, oy-1)
	}
	return nil
}

func scrollDownMain(g *gocui.Gui, v *gocui.View) error {
	mainView, _ := g.View("main")
	ox, oy := mainView.Origin()
	if oy < len(mainView.BufferLines()) {
		return mainView.SetOrigin(ox, oy+1)
	}
	return nil
}

func handleRefresh(g *gocui.Gui, v *gocui.View) error {
	return refreshSidePanels(g)
}

// Binding - a keybinding mapping a key and modifier to a handler. The keypress
// is only handled if the given view has focus, or handled globally if the view
// is ""
type Binding struct {
	ViewName string
	Handler  func(*gocui.Gui, *gocui.View) error
	Key      interface{} // FIXME: find out how to get `gocui.Key | rune`
	Modifier gocui.Modifier
}

func keybindings(g *gocui.Gui) error {
<<<<<<< HEAD
	if err := g.SetKeybinding("", gocui.KeyArrowRight, gocui.ModNone, nextView); err != nil {
		return err
	}
	if err := g.SetKeybinding("", gocui.KeyTab, gocui.ModNone, nextView); err != nil {
		return err
	}
	if err := g.SetKeybinding("", gocui.KeyArrowLeft, gocui.ModNone, previousView); err != nil {
		return err
	}
	if err := g.SetKeybinding("", 'q', gocui.ModNone, quit); err != nil {
		return err
	}
	if err := g.SetKeybinding("", gocui.KeyCtrlC, gocui.ModNone, quit); err != nil {
		return err
	}
	if err := g.SetKeybinding("", gocui.KeyArrowDown, gocui.ModNone, cursorDown); err != nil {
		return err
	}
	if err := g.SetKeybinding("", gocui.KeyArrowUp, gocui.ModNone, cursorUp); err != nil {
		return err
	}
	if err := g.SetKeybinding("", gocui.KeyPgup, gocui.ModNone, scrollUpMain); err != nil {
		return err
	}
	if err := g.SetKeybinding("", gocui.KeyPgdn, gocui.ModNone, scrollDownMain); err != nil {
		return err
	}
	if err := g.SetKeybinding("", 'P', gocui.ModNone, pushFiles); err != nil {
		return err
	}
	if err := g.SetKeybinding("", 'p', gocui.ModNone, pullFiles); err != nil {
		return err
	}
	if err := g.SetKeybinding("", 'R', gocui.ModNone, handleRefresh); err != nil {
		return err
	}
	if err := g.SetKeybinding("files", 'c', gocui.ModNone, handleCommitPress); err != nil {
		return err
	}
	if err := g.SetKeybinding("files", gocui.KeySpace, gocui.ModNone, handleFilePress); err != nil {
		return err
	}
	if err := g.SetKeybinding("files", 'd', gocui.ModNone, handleFileRemove); err != nil {
		return err
	}
	if err := g.SetKeybinding("files", 'm', gocui.ModNone, handleSwitchToMerge); err != nil {
		return err
	}
	if err := g.SetKeybinding("files", 'o', gocui.ModNone, handleFileOpen); err != nil {
		return err
	}
	if err := g.SetKeybinding("files", 's', gocui.ModNone, handleSublimeFileOpen); err != nil {
		return err
	}
	if err := g.SetKeybinding("files", 'e', gocui.ModNone, handleFileEdit); err != nil {
		return err
	}
	if err := g.SetKeybinding("files", 'i', gocui.ModNone, handleIgnoreFile); err != nil {
		return err
	}
	if err := g.SetKeybinding("files", 'r', gocui.ModNone, handleRefreshFiles); err != nil {
		return err
	}
	if err := g.SetKeybinding("files", 'S', gocui.ModNone, handleStashSave); err != nil {
		return err
	}
	if err := g.SetKeybinding("files", 'a', gocui.ModNone, handleAbortMerge); err != nil {
		return err
	}
	if err := g.SetKeybinding("main", gocui.KeyArrowUp, gocui.ModNone, handleSelectTop); err != nil {
		return err
	}
	if err := g.SetKeybinding("main", gocui.KeyEsc, gocui.ModNone, handleEscapeMerge); err != nil {
		return err
	}
	if err := g.SetKeybinding("main", gocui.KeyArrowDown, gocui.ModNone, handleSelectBottom); err != nil {
		return err
	}
	if err := g.SetKeybinding("main", gocui.KeySpace, gocui.ModNone, handlePickHunk); err != nil {
		return err
	}
	if err := g.SetKeybinding("main", 'b', gocui.ModNone, handlePickBothHunks); err != nil {
		return err
	}
	if err := g.SetKeybinding("main", gocui.KeyArrowLeft, gocui.ModNone, handleSelectPrevConflict); err != nil {
		return err
	}
	if err := g.SetKeybinding("main", gocui.KeyArrowRight, gocui.ModNone, handleSelectNextConflict); err != nil {
		return err
	}
	if err := g.SetKeybinding("main", 'z', gocui.ModNone, handlePopFileSnapshot); err != nil {
		return err
	}
	if err := g.SetKeybinding("branches", gocui.KeySpace, gocui.ModNone, handleBranchPress); err != nil {
		return err
	}
	if err := g.SetKeybinding("branches", 'c', gocui.ModNone, handleCheckoutByName); err != nil {
		return err
	}
	if err := g.SetKeybinding("branches", 'F', gocui.ModNone, handleForceCheckout); err != nil {
		return err
	}
	if err := g.SetKeybinding("branches", 'n', gocui.ModNone, handleNewBranch); err != nil {
		return err
	}
	if err := g.SetKeybinding("branches", 'm', gocui.ModNone, handleMerge); err != nil {
		return err
	}
	if err := g.SetKeybinding("commits", 's', gocui.ModNone, handleCommitSquashDown); err != nil {
		return err
	}
	if err := g.SetKeybinding("commits", 'r', gocui.ModNone, handleRenameCommit); err != nil {
		return err
	}
	if err := g.SetKeybinding("commits", 'g', gocui.ModNone, handleResetToCommit); err != nil {
		return err
	}
	if err := g.SetKeybinding("stash", gocui.KeySpace, gocui.ModNone, handleStashApply); err != nil {
		return err
	}
	// TODO: come up with a better keybinding (p/P used for pushing/pulling which
	// I'd like to be global. Perhaps all global keybindings should use a modifier
	// like command? But then there's gonna be hotkey conflicts with the terminal
	if err := g.SetKeybinding("stash", 'k', gocui.ModNone, handleStashPop); err != nil {
		return err
	}
	if err := g.SetKeybinding("stash", 'd', gocui.ModNone, handleStashDrop); err != nil {
		return err
=======
	bindings := []Binding{
		Binding{ViewName: "", Key: gocui.KeyArrowLeft, Modifier: gocui.ModNone, Handler: previousView},
		Binding{ViewName: "", Key: gocui.KeyArrowRight, Modifier: gocui.ModNone, Handler: nextView},
		Binding{ViewName: "", Key: gocui.KeyTab, Modifier: gocui.ModNone, Handler: nextView},
		Binding{ViewName: "", Key: 'q', Modifier: gocui.ModNone, Handler: quit},
		Binding{ViewName: "", Key: gocui.KeyCtrlC, Modifier: gocui.ModNone, Handler: quit},
		Binding{ViewName: "", Key: gocui.KeyArrowDown, Modifier: gocui.ModNone, Handler: cursorDown},
		Binding{ViewName: "", Key: gocui.KeyArrowUp, Modifier: gocui.ModNone, Handler: cursorUp},
		Binding{ViewName: "", Key: gocui.KeyPgup, Modifier: gocui.ModNone, Handler: scrollUpMain},
		Binding{ViewName: "", Key: gocui.KeyPgdn, Modifier: gocui.ModNone, Handler: scrollDownMain},
		Binding{ViewName: "", Key: 'P', Modifier: gocui.ModNone, Handler: pushFiles},
		Binding{ViewName: "", Key: 'p', Modifier: gocui.ModNone, Handler: pullFiles},
		Binding{ViewName: "", Key: 'R', Modifier: gocui.ModNone, Handler: handleRefresh},
		Binding{ViewName: "files", Key: 'c', Modifier: gocui.ModNone, Handler: handleCommitPress},
		Binding{ViewName: "files", Key: gocui.KeySpace, Modifier: gocui.ModNone, Handler: handleFilePress},
		Binding{ViewName: "files", Key: 'd', Modifier: gocui.ModNone, Handler: handleFileRemove},
		Binding{ViewName: "files", Key: 'm', Modifier: gocui.ModNone, Handler: handleSwitchToMerge},
		Binding{ViewName: "files", Key: 'o', Modifier: gocui.ModNone, Handler: handleFileOpen},
		Binding{ViewName: "files", Key: 's', Modifier: gocui.ModNone, Handler: handleSublimeFileOpen},
		Binding{ViewName: "files", Key: 'v', Modifier: gocui.ModNone, Handler: handleVsCodeFileOpen},
		Binding{ViewName: "files", Key: 'i', Modifier: gocui.ModNone, Handler: handleIgnoreFile},
		Binding{ViewName: "files", Key: 'r', Modifier: gocui.ModNone, Handler: handleRefreshFiles},
		Binding{ViewName: "files", Key: 'S', Modifier: gocui.ModNone, Handler: handleStashSave},
		Binding{ViewName: "files", Key: 'a', Modifier: gocui.ModNone, Handler: handleAbortMerge},
		Binding{ViewName: "main", Key: gocui.KeyArrowUp, Modifier: gocui.ModNone, Handler: handleSelectTop},
		Binding{ViewName: "main", Key: gocui.KeyArrowDown, Modifier: gocui.ModNone, Handler: handleSelectBottom},
		Binding{ViewName: "main", Key: gocui.KeyEsc, Modifier: gocui.ModNone, Handler: handleEscapeMerge},
		Binding{ViewName: "main", Key: gocui.KeySpace, Modifier: gocui.ModNone, Handler: handlePickHunk},
		Binding{ViewName: "main", Key: 'b', Modifier: gocui.ModNone, Handler: handlePickBothHunks},
		Binding{ViewName: "main", Key: gocui.KeyArrowLeft, Modifier: gocui.ModNone, Handler: handleSelectPrevConflict},
		Binding{ViewName: "main", Key: gocui.KeyArrowRight, Modifier: gocui.ModNone, Handler: handleSelectNextConflict},
		Binding{ViewName: "main", Key: 'z', Modifier: gocui.ModNone, Handler: handlePopFileSnapshot},
		Binding{ViewName: "branches", Key: gocui.KeySpace, Modifier: gocui.ModNone, Handler: handleBranchPress},
		Binding{ViewName: "branches", Key: 'c', Modifier: gocui.ModNone, Handler: handleCheckoutByName},
		Binding{ViewName: "branches", Key: 'F', Modifier: gocui.ModNone, Handler: handleForceCheckout},
		Binding{ViewName: "branches", Key: 'n', Modifier: gocui.ModNone, Handler: handleNewBranch},
		Binding{ViewName: "branches", Key: 'm', Modifier: gocui.ModNone, Handler: handleMerge},
		Binding{ViewName: "commits", Key: 's', Modifier: gocui.ModNone, Handler: handleCommitSquashDown},
		Binding{ViewName: "commits", Key: 'r', Modifier: gocui.ModNone, Handler: handleRenameCommit},
		Binding{ViewName: "commits", Key: 'g', Modifier: gocui.ModNone, Handler: handleResetToCommit},
		Binding{ViewName: "stash", Key: gocui.KeySpace, Modifier: gocui.ModNone, Handler: handleStashApply},
		Binding{ViewName: "stash", Key: 'k', Modifier: gocui.ModNone, Handler: handleStashPop},
		Binding{ViewName: "stash", Key: 'd', Modifier: gocui.ModNone, Handler: handleStashDrop},
	}
	for _, binding := range bindings {
		if err := g.SetKeybinding(binding.ViewName, binding.Key, binding.Modifier, binding.Handler); err != nil {
			return err
		}
>>>>>>> f8ca0ddc
	}
	return nil
}

func layout(g *gocui.Gui) error {
	g.Highlight = true
	g.SelFgColor = gocui.ColorWhite | gocui.AttrBold
	if runtime.GOOS != "windows" {
		g.FgColor = gocui.ColorBlack
	}
	width, height := g.Size()
	leftSideWidth := width / 3
	statusFilesBoundary := 2
	filesBranchesBoundary := 2 * height / 5   // height - 20
	commitsBranchesBoundary := 3 * height / 5 // height - 10
	commitsStashBoundary := height - 5        // height - 5
	minimumHeight := 16

	panelSpacing := 1
	if OverlappingEdges {
		panelSpacing = 0
	}

	if height < minimumHeight {
		v, err := g.SetView("limit", 0, 0, width-1, height-1, 0)
		if err != nil {
			if err != gocui.ErrUnknownView {
				return err
			}
			v.Title = "Not enough space to render panels"
			v.Wrap = true
		}
		return nil
	}

	g.DeleteView("limit")

	optionsTop := height - 2
	// hiding options if there's not enough space
	if height < 30 {
		optionsTop = height - 1
	}

	v, err := g.SetView("main", leftSideWidth+panelSpacing, 0, width-1, optionsTop, gocui.LEFT)
	if err != nil {
		if err != gocui.ErrUnknownView {
			return err
		}
		v.Title = "Diff"
		v.Wrap = true
		v.FgColor = gocui.ColorWhite
	}

	if v, err := g.SetView("status", 0, 0, leftSideWidth, statusFilesBoundary, gocui.BOTTOM|gocui.RIGHT); err != nil {
		if err != gocui.ErrUnknownView {
			return err
		}
		v.Title = "Status"
		v.FgColor = gocui.ColorWhite
	}

	filesView, err := g.SetView("files", 0, statusFilesBoundary+panelSpacing, leftSideWidth, filesBranchesBoundary, gocui.TOP|gocui.BOTTOM)
	if err != nil {
		if err != gocui.ErrUnknownView {
			return err
		}
		filesView.Highlight = true
		filesView.Title = "Files"
		v.FgColor = gocui.ColorWhite
	}

	if v, err := g.SetView("branches", 0, filesBranchesBoundary+panelSpacing, leftSideWidth, commitsBranchesBoundary, gocui.TOP|gocui.BOTTOM); err != nil {
		if err != gocui.ErrUnknownView {
			return err
		}
		v.Title = "Branches"
		v.FgColor = gocui.ColorWhite
	}

	if v, err := g.SetView("commits", 0, commitsBranchesBoundary+panelSpacing, leftSideWidth, commitsStashBoundary, gocui.TOP|gocui.BOTTOM); err != nil {
		if err != gocui.ErrUnknownView {
			return err
		}
		v.Title = "Commits"
		v.FgColor = gocui.ColorWhite
	}

	if v, err := g.SetView("stash", 0, commitsStashBoundary+panelSpacing, leftSideWidth, optionsTop, gocui.TOP|gocui.RIGHT); err != nil {
		if err != gocui.ErrUnknownView {
			return err
		}
		v.Title = "Stash"
		v.FgColor = gocui.ColorWhite
	}

	if v, err := g.SetView("options", -1, optionsTop, width, optionsTop+2, 0); err != nil {
		if err != gocui.ErrUnknownView {
			return err
		}
		v.BgColor = gocui.ColorDefault
		v.FgColor = gocui.ColorBlue
		v.Frame = false
		v.Title = "Options"

		// these are only called once
		handleFileSelect(g, filesView)
		refreshFiles(g)
		refreshBranches(g)
		refreshCommits(g)
		refreshStashEntries(g)
		nextView(g, nil)
	}

	return nil
}

func fetch(g *gocui.Gui) {
	gitFetch()
	refreshStatus(g)
}

func updateLoader(g *gocui.Gui) {
	if confirmationView, _ := g.View("confirmation"); confirmationView != nil {
		content := trimmedContent(confirmationView)
		if strings.Contains(content, "...") {
			staticContent := strings.Split(content, "...")[0] + "..."
			renderString(g, "confirmation", staticContent+" "+loader())
		}
	}
}

func run() (err error) {
	g, err := gocui.NewGui(gocui.OutputNormal, OverlappingEdges)
	if err != nil {
		return
	}
	defer g.Close()

	// periodically fetching to check for upstream differences
	go func() {
		for range time.Tick(time.Second * 60) {
			fetch(g)
		}
	}()

	go func() {
		for range time.Tick(time.Millisecond * 10) {
			updateLoader(g)
		}
	}()

	g.SetManagerFunc(layout)

	if err = keybindings(g); err != nil {
		return
	}

	err = g.MainLoop()
	return
}

func quit(g *gocui.Gui, v *gocui.View) error {
	return gocui.ErrQuit
}<|MERGE_RESOLUTION|>--- conflicted
+++ resolved
@@ -5,11 +5,8 @@
 	// "io"
 	// "io/ioutil"
 
-<<<<<<< HEAD
-=======
 	"log"
 	"runtime"
->>>>>>> f8ca0ddc
 	"strings"
 	"time"
 
@@ -85,7 +82,6 @@
 }
 
 func keybindings(g *gocui.Gui) error {
-<<<<<<< HEAD
 	if err := g.SetKeybinding("", gocui.KeyArrowRight, gocui.ModNone, nextView); err != nil {
 		return err
 	}
@@ -214,7 +210,6 @@
 	}
 	if err := g.SetKeybinding("stash", 'd', gocui.ModNone, handleStashDrop); err != nil {
 		return err
-=======
 	bindings := []Binding{
 		Binding{ViewName: "", Key: gocui.KeyArrowLeft, Modifier: gocui.ModNone, Handler: previousView},
 		Binding{ViewName: "", Key: gocui.KeyArrowRight, Modifier: gocui.ModNone, Handler: nextView},
@@ -263,7 +258,6 @@
 		if err := g.SetKeybinding(binding.ViewName, binding.Key, binding.Modifier, binding.Handler); err != nil {
 			return err
 		}
->>>>>>> f8ca0ddc
 	}
 	return nil
 }
