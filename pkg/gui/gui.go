package gui

import (

	// "io"
	// "io/ioutil"

	"errors"
	"io/ioutil"
	"log"
	"os"
	"os/exec"
	"strings"
	"time"

	// "strings"

	"github.com/Sirupsen/logrus"
	"github.com/golang-collections/collections/stack"
	"github.com/jesseduffield/gocui"
	"github.com/jesseduffield/lazygit/pkg/commands"
<<<<<<< HEAD
	"github.com/spf13/viper"
=======
	"github.com/jesseduffield/lazygit/pkg/i18n"
>>>>>>> 99d40c2f
)

// OverlappingEdges determines if panel edges overlap
var OverlappingEdges = false

// SentinelErrors are the errors that have special meaning and need to be checked
// by calling functions. The less of these, the better
type SentinelErrors struct {
	ErrSubProcess error
	ErrNoFiles    error
}

// GenerateSentinelErrors makes the sentinel errors for the gui. We're defining it here
// because we can't do package-scoped errors with localization, and also because
// it seems like package-scoped variables are bad in general
// https://dave.cheney.net/2017/06/11/go-without-package-scoped-variables
// In the future it would be good to implement some of the recommendations of
// that article. For now, if we don't need an error to be a sentinel, we will just
// define it inline. This has implications for error messages that pop up everywhere
// in that we'll be duplicating the default values. We may need to look at
// having a default localisation bundle defined, and just using keys-only when
// localising things in the code.
func (gui *Gui) GenerateSentinelErrors() {
	gui.Errors = SentinelErrors{
		ErrSubProcess: errors.New(gui.Tr.SLocalize("RunningSubprocess")),
		ErrNoFiles:    errors.New(gui.Tr.SLocalize("NoChangedFiles")),
	}
}

// Teml is short for template used to make the required map[string]interface{} shorter when using gui.Tr.SLocalize and gui.Tr.TemplateLocalize
type Teml i18n.Teml

// Gui wraps the gocui Gui object which handles rendering and events
type Gui struct {
	g          *gocui.Gui
	Log        *logrus.Logger
	GitCommand *commands.GitCommand
	OSCommand  *commands.OSCommand
	Version    string
	SubProcess *exec.Cmd
	State      guiState
<<<<<<< HEAD
	Config     *viper.Viper
=======
	Tr         *i18n.Localizer
	Errors     SentinelErrors
>>>>>>> 99d40c2f
}

type guiState struct {
	Files             []commands.File
	Branches          []commands.Branch
	Commits           []commands.Commit
	StashEntries      []commands.StashEntry
	PreviousView      string
	HasMergeConflicts bool
	ConflictIndex     int
	ConflictTop       bool
	Conflicts         []commands.Conflict
	EditHistory       *stack.Stack
	Platform          commands.Platform
	Version           string
}

// NewGui builds a new gui handler
<<<<<<< HEAD
func NewGui(log *logrus.Logger, gitCommand *commands.GitCommand, oSCommand *commands.OSCommand, version string, userConfig *viper.Viper) (*Gui, error) {
=======
func NewGui(log *logrus.Logger, gitCommand *commands.GitCommand, oSCommand *commands.OSCommand, tr *i18n.Localizer, version string) (*Gui, error) {
>>>>>>> 99d40c2f
	initialState := guiState{
		Files:         make([]commands.File, 0),
		PreviousView:  "files",
		Commits:       make([]commands.Commit, 0),
		StashEntries:  make([]commands.StashEntry, 0),
		ConflictIndex: 0,
		ConflictTop:   true,
		Conflicts:     make([]commands.Conflict, 0),
		EditHistory:   stack.New(),
		Platform:      *oSCommand.Platform,
		Version:       version,
	}

	gui := &Gui{
		Log:        log,
		GitCommand: gitCommand,
		OSCommand:  oSCommand,
		Version:    version,
		State:      initialState,
<<<<<<< HEAD
		Config:     userConfig,
	}, nil
=======
		Tr:         tr,
	}

	gui.GenerateSentinelErrors()

	return gui, nil
>>>>>>> 99d40c2f
}

func (gui *Gui) scrollUpMain(g *gocui.Gui, v *gocui.View) error {
	mainView, _ := g.View("main")
	ox, oy := mainView.Origin()
	if oy >= 1 {
		return mainView.SetOrigin(ox, oy-gui.Config.GetInt("gui.scrollHeight"))
	}
	return nil
}

func (gui *Gui) scrollDownMain(g *gocui.Gui, v *gocui.View) error {
	mainView, _ := g.View("main")
	ox, oy := mainView.Origin()
	if oy < len(mainView.BufferLines()) {
		return mainView.SetOrigin(ox, oy+gui.Config.GetInt("gui.scrollHeight"))
	}
	return nil
}

func (gui *Gui) handleRefresh(g *gocui.Gui, v *gocui.View) error {
	return gui.refreshSidePanels(g)
}

func max(a, b int) int {
	if a > b {
		return a
	}
	return b
}

// layout is called for every screen re-render e.g. when the screen is resized
func (gui *Gui) layout(g *gocui.Gui) error {
	g.Highlight = true
	g.SelFgColor = gocui.ColorWhite | gocui.AttrBold
	width, height := g.Size()
	leftSideWidth := width / 3
	statusFilesBoundary := 2
	filesBranchesBoundary := 2 * height / 5   // height - 20
	commitsBranchesBoundary := 3 * height / 5 // height - 10
	commitsStashBoundary := height - 5        // height - 5
	minimumHeight := 16
	minimumWidth := 10

	panelSpacing := 1
	if OverlappingEdges {
		panelSpacing = 0
	}

	if height < minimumHeight || width < minimumWidth {
		v, err := g.SetView("limit", 0, 0, max(width-1, 2), max(height-1, 2), 0)
		if err != nil {
			if err != gocui.ErrUnknownView {
				return err
			}
			v.Title = gui.Tr.SLocalize("NotEnoughSpace")
			v.Wrap = true
		}
		return nil
	}

	g.DeleteView("limit")

	optionsTop := height - 2
	// hiding options if there's not enough space
	if height < 30 {
		optionsTop = height - 1
	}

	v, err := g.SetView("main", leftSideWidth+panelSpacing, 0, width-1, optionsTop, gocui.LEFT)
	if err != nil {
		if err != gocui.ErrUnknownView {
			return err
		}
		v.Title = gui.Tr.SLocalize("DiffTitle")
		v.Wrap = true
		v.FgColor = gocui.ColorWhite
	}

	if v, err := g.SetView("status", 0, 0, leftSideWidth, statusFilesBoundary, gocui.BOTTOM|gocui.RIGHT); err != nil {
		if err != gocui.ErrUnknownView {
			return err
		}
		v.Title = gui.Tr.SLocalize("StatusTitle")
		v.FgColor = gocui.ColorWhite
	}

	filesView, err := g.SetView("files", 0, statusFilesBoundary+panelSpacing, leftSideWidth, filesBranchesBoundary, gocui.TOP|gocui.BOTTOM)
	if err != nil {
		if err != gocui.ErrUnknownView {
			return err
		}
		filesView.Highlight = true
		filesView.Title = gui.Tr.SLocalize("FilesTitle")
		v.FgColor = gocui.ColorWhite
	}

	if v, err := g.SetView("branches", 0, filesBranchesBoundary+panelSpacing, leftSideWidth, commitsBranchesBoundary, gocui.TOP|gocui.BOTTOM); err != nil {
		if err != gocui.ErrUnknownView {
			return err
		}
		v.Title = gui.Tr.SLocalize("BranchesTitle")
		v.FgColor = gocui.ColorWhite
	}

	if v, err := g.SetView("commits", 0, commitsBranchesBoundary+panelSpacing, leftSideWidth, commitsStashBoundary, gocui.TOP|gocui.BOTTOM); err != nil {
		if err != gocui.ErrUnknownView {
			return err
		}
		v.Title = gui.Tr.SLocalize("CommitsTitle")
		v.FgColor = gocui.ColorWhite
	}

	if v, err := g.SetView("stash", 0, commitsStashBoundary+panelSpacing, leftSideWidth, optionsTop, gocui.TOP|gocui.RIGHT); err != nil {
		if err != gocui.ErrUnknownView {
			return err
		}
		v.Title = gui.Tr.SLocalize("StashTitle")
		v.FgColor = gocui.ColorWhite
	}

	if v, err := g.SetView("options", -1, optionsTop, width-len(gui.Version)-2, optionsTop+2, 0); err != nil {
		if err != gocui.ErrUnknownView {
			return err
		}
		v.FgColor = gocui.ColorBlue
		v.Frame = false
	}

	if gui.getCommitMessageView(g) == nil {
		// doesn't matter where this view starts because it will be hidden
		if commitMessageView, err := g.SetView("commitMessage", 0, 0, width, height, 0); err != nil {
			if err != gocui.ErrUnknownView {
				return err
			}
			g.SetViewOnBottom("commitMessage")
			commitMessageView.Title = gui.Tr.SLocalize("CommitMessage")
			commitMessageView.FgColor = gocui.ColorWhite
			commitMessageView.Editable = true
		}
	}

	if v, err := g.SetView("version", width-len(gui.Version)-1, optionsTop, width, optionsTop+2, 0); err != nil {
		if err != gocui.ErrUnknownView {
			return err
		}
		v.BgColor = gocui.ColorDefault
		v.FgColor = gocui.ColorGreen
		v.Frame = false
		gui.renderString(g, "version", gui.Version)

		// these are only called once
		gui.handleFileSelect(g, filesView)
		gui.refreshFiles(g)
		gui.refreshBranches(g)
		gui.refreshCommits(g)
		gui.refreshStashEntries(g)
		gui.nextView(g, nil)
	}

	gui.resizePopupPanels(g)

	return nil
}

func (gui *Gui) fetch(g *gocui.Gui) error {
	gui.GitCommand.Fetch()
	gui.refreshStatus(g)
	return nil
}

func (gui *Gui) updateLoader(g *gocui.Gui) error {
	if confirmationView, _ := g.View("confirmation"); confirmationView != nil {
		content := gui.trimmedContent(confirmationView)
		if strings.Contains(content, "...") {
			staticContent := strings.Split(content, "...")[0] + "..."
			gui.renderString(g, "confirmation", staticContent+" "+gui.loader())
		}
	}
	return nil
}

func (gui *Gui) goEvery(g *gocui.Gui, interval time.Duration, function func(*gocui.Gui) error) {
	go func() {
		for range time.Tick(interval) {
			function(g)
		}
	}()
}

func (gui *Gui) resizePopupPanels(g *gocui.Gui) error {
	v := g.CurrentView()
	if v.Name() == "commitMessage" || v.Name() == "confirmation" {
		return gui.resizePopupPanel(g, v)
	}
	return nil
}

// Run setup the gui with keybindings and start the mainloop
func (gui *Gui) Run() error {
	g, err := gocui.NewGui(gocui.OutputNormal, OverlappingEdges)
	if err != nil {
		return err
	}
	defer g.Close()

	gui.g = g // TODO: always use gui.g rather than passing g around everywhere

	g.FgColor = gocui.ColorDefault

	gui.goEvery(g, time.Second*60, gui.fetch)
	gui.goEvery(g, time.Second*10, gui.refreshFiles)
	gui.goEvery(g, time.Millisecond*10, gui.updateLoader)

	g.SetManagerFunc(gui.layout)

	if err = gui.keybindings(g); err != nil {
		return err
	}

	err = g.MainLoop()
	return err
}

// RunWithSubprocesses loops, instantiating a new gocui.Gui with each iteration
// if the error returned from a run is a ErrSubProcess, it runs the subprocess
// otherwise it handles the error, possibly by quitting the application
func (gui *Gui) RunWithSubprocesses() {
	for {
		if err := gui.Run(); err != nil {
			if err == gocui.ErrQuit {
				break
			} else if err == gui.Errors.ErrSubProcess {
				gui.SubProcess.Stdin = os.Stdin
				gui.SubProcess.Stdout = os.Stdout
				gui.SubProcess.Stderr = os.Stderr
				gui.SubProcess.Run()
				gui.SubProcess.Stdout = ioutil.Discard
				gui.SubProcess.Stderr = ioutil.Discard
				gui.SubProcess.Stdin = nil
				gui.SubProcess = nil
			} else {
				log.Panicln(err)
			}
		}
	}
}

func (gui *Gui) quit(g *gocui.Gui, v *gocui.View) error {
	return gocui.ErrQuit
}<|MERGE_RESOLUTION|>--- conflicted
+++ resolved
@@ -19,11 +19,8 @@
 	"github.com/golang-collections/collections/stack"
 	"github.com/jesseduffield/gocui"
 	"github.com/jesseduffield/lazygit/pkg/commands"
-<<<<<<< HEAD
+	"github.com/jesseduffield/lazygit/pkg/i18n"
 	"github.com/spf13/viper"
-=======
-	"github.com/jesseduffield/lazygit/pkg/i18n"
->>>>>>> 99d40c2f
 )
 
 // OverlappingEdges determines if panel edges overlap
@@ -65,12 +62,9 @@
 	Version    string
 	SubProcess *exec.Cmd
 	State      guiState
-<<<<<<< HEAD
 	Config     *viper.Viper
-=======
 	Tr         *i18n.Localizer
 	Errors     SentinelErrors
->>>>>>> 99d40c2f
 }
 
 type guiState struct {
@@ -89,11 +83,7 @@
 }
 
 // NewGui builds a new gui handler
-<<<<<<< HEAD
-func NewGui(log *logrus.Logger, gitCommand *commands.GitCommand, oSCommand *commands.OSCommand, version string, userConfig *viper.Viper) (*Gui, error) {
-=======
-func NewGui(log *logrus.Logger, gitCommand *commands.GitCommand, oSCommand *commands.OSCommand, tr *i18n.Localizer, version string) (*Gui, error) {
->>>>>>> 99d40c2f
+func NewGui(log *logrus.Logger, gitCommand *commands.GitCommand, oSCommand *commands.OSCommand, tr *i18n.Localizer, userConfig *viper.Viper, version string) (*Gui, error) {
 	initialState := guiState{
 		Files:         make([]commands.File, 0),
 		PreviousView:  "files",
@@ -113,17 +103,13 @@
 		OSCommand:  oSCommand,
 		Version:    version,
 		State:      initialState,
-<<<<<<< HEAD
 		Config:     userConfig,
-	}, nil
-=======
 		Tr:         tr,
 	}
 
 	gui.GenerateSentinelErrors()
 
 	return gui, nil
->>>>>>> 99d40c2f
 }
 
 func (gui *Gui) scrollUpMain(g *gocui.Gui, v *gocui.View) error {
