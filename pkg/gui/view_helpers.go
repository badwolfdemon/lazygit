package gui

import (
	"fmt"
	"sort"
	"strings"

	"github.com/jesseduffield/gocui"
	"github.com/jesseduffield/lazygit/pkg/utils"
	"github.com/spkg/bom"
)

var cyclableViews = []string{"status", "files", "branches", "commits", "stash"}

func (gui *Gui) refreshSidePanels(g *gocui.Gui) error {
	if err := gui.refreshBranches(g); err != nil {
		return err
	}
	if err := gui.refreshFiles(); err != nil {
		return err
	}
	if err := gui.refreshCommits(g); err != nil {
		return err
	}
	return gui.refreshStashEntries(g)
}

func (gui *Gui) nextView(g *gocui.Gui, v *gocui.View) error {
	var focusedViewName string
	if v == nil || v.Name() == cyclableViews[len(cyclableViews)-1] {
		focusedViewName = cyclableViews[0]
	} else {
		for i := range cyclableViews {
			if v.Name() == cyclableViews[i] {
				focusedViewName = cyclableViews[i+1]
				break
			}
			if i == len(cyclableViews)-1 {
				message := gui.Tr.TemplateLocalize(
					"IssntListOfViews",
					Teml{
						"name": v.Name(),
					},
				)
				gui.Log.Info(message)
				return nil
			}
		}
	}
	focusedView, err := g.View(focusedViewName)
	if err != nil {
		panic(err)
	}
	return gui.switchFocus(g, v, focusedView)
}

func (gui *Gui) previousView(g *gocui.Gui, v *gocui.View) error {
	var focusedViewName string
	if v == nil || v.Name() == cyclableViews[0] {
		focusedViewName = cyclableViews[len(cyclableViews)-1]
	} else {
		for i := range cyclableViews {
			if v.Name() == cyclableViews[i] {
				focusedViewName = cyclableViews[i-1] // TODO: make this work properly
				break
			}
			if i == len(cyclableViews)-1 {
				message := gui.Tr.TemplateLocalize(
					"IssntListOfViews",
					Teml{
						"name": v.Name(),
					},
				)
				gui.Log.Info(message)
				return nil
			}
		}
	}
	focusedView, err := g.View(focusedViewName)
	if err != nil {
		panic(err)
	}
	return gui.switchFocus(g, v, focusedView)
}

func (gui *Gui) newLineFocused(g *gocui.Gui, v *gocui.View) error {
	switch v.Name() {
	case "menu":
		return gui.handleMenuSelect(g, v)
	case "status":
		return gui.handleStatusSelect(g, v)
	case "files":
		return gui.handleFileSelect(g, v, false)
	case "branches":
		return gui.handleBranchSelect(g, v)
	case "commits":
		return gui.handleCommitSelect(g, v)
	case "stash":
		return gui.handleStashEntrySelect(g, v)
	case "confirmation":
		return nil
	case "commitMessage":
		return gui.handleCommitFocused(g, v)
<<<<<<< HEAD
	case "merging":
=======
	case "credentials":
		return gui.handleCredentialsViewFocused(g, v)
	case "main":
>>>>>>> 3a607061
		// TODO: pull this out into a 'view focused' function
		gui.refreshMergePanel(g)
		v.Highlight = false
		return nil
	case "staging":
		return nil
		// return gui.handleStagingSelect(g, v)
	default:
		panic(gui.Tr.SLocalize("NoViewMachingNewLineFocusedSwitchStatement"))
	}
}

func (gui *Gui) returnFocus(g *gocui.Gui, v *gocui.View) error {
	previousView, err := g.View(gui.State.PreviousView)
	if err != nil {
		// always fall back to files view if there's no 'previous' view stored
		previousView, err = g.View("files")
		if err != nil {
			gui.Log.Error(err)
		}
	}
	return gui.switchFocus(g, v, previousView)
}

// in lieu of a proper window system, we've got three panels that overlap,
// the main panel, the staging panel, and the merging panel. We will call this
// function whenever we might need to hide one of these panels
// this function introduces some unwanted technical debt but is necessary for this rebasing feature
func (gui *Gui) showCorrectMainPanel() error {
	// if the files view is not focused or the current file is not in a merging state we hide the merging panel
	if gui.g.CurrentView().Name() != "merging" && gui.g.CurrentView().Name() != "confirmation" {
		if _, err := gui.g.SetViewOnBottom("merging"); err != nil {
			return err
		}
	}
	return nil
}

// pass in oldView = nil if you don't want to be able to return to your old view
func (gui *Gui) switchFocus(g *gocui.Gui, oldView, newView *gocui.View) error {
	// we assume we'll never want to return focus to a confirmation panel i.e.
	// we should never stack confirmation panels
	if oldView != nil && oldView.Name() != "confirmation" {
		oldView.Highlight = false
		message := gui.Tr.TemplateLocalize(
			"settingPreviewsViewTo",
			Teml{
				"oldViewName": oldView.Name(),
			},
		)
		gui.Log.Info(message)

		// second class panels should never have focus restored to them because
		// once they lose focus they are effectively 'destroyed'
		secondClassPanels := []string{"confirmation", "menu"}
		if !utils.IncludesString(secondClassPanels, oldView.Name()) {
			gui.State.PreviousView = oldView.Name()
		}
	}

	newView.Highlight = true
	message := gui.Tr.TemplateLocalize(
		"newFocusedViewIs",
		Teml{
			"newFocusedView": newView.Name(),
		},
	)
	gui.Log.Info(message)
	if _, err := g.SetCurrentView(newView.Name()); err != nil {
		return err
	}
	if _, err := g.SetViewOnTop(newView.Name()); err != nil {
		return err
	}

	g.Cursor = newView.Editable

	if err := gui.renderPanelOptions(); err != nil {
		return err
	}

	if err := gui.showCorrectMainPanel(); err != nil {
		return err
	}

	return gui.newLineFocused(g, newView)
}

func (gui *Gui) resetOrigin(v *gocui.View) error {
	if err := v.SetCursor(0, 0); err != nil {
		return err
	}
	return v.SetOrigin(0, 0)
}

// if the cursor down past the last item, move it to the last line
func (gui *Gui) focusPoint(cx int, cy int, v *gocui.View) error {
	if cy < 0 {
		return nil
	}
	ox, oy := v.Origin()
	_, height := v.Size()
	ly := height - 1

	// if line is above origin, move origin and set cursor to zero
	// if line is below origin + height, move origin and set cursor to max
	// otherwise set cursor to value - origin
	if ly > v.LinesHeight() {
		if err := v.SetCursor(cx, cy); err != nil {
			return err
		}
		if err := v.SetOrigin(ox, 0); err != nil {
			return err
		}
	} else if cy < oy {
		if err := v.SetCursor(cx, 0); err != nil {
			return err
		}
		if err := v.SetOrigin(ox, cy); err != nil {
			return err
		}
	} else if cy > oy+ly {
		if err := v.SetCursor(cx, ly); err != nil {
			return err
		}
		if err := v.SetOrigin(ox, cy-ly); err != nil {
			return err
		}
	} else {
		if err := v.SetCursor(cx, cy-oy); err != nil {
			return err
		}
	}
	return nil
}

func (gui *Gui) cleanString(s string) string {
	output := string(bom.Clean([]byte(s)))
	return utils.NormalizeLinefeeds(output)
}

func (gui *Gui) setViewContent(g *gocui.Gui, v *gocui.View, s string) error {
	v.Clear()
	fmt.Fprint(v, gui.cleanString(s))
	return nil
}

// renderString resets the origin of a view and sets its content
func (gui *Gui) renderString(g *gocui.Gui, viewName, s string) error {
	g.Update(func(*gocui.Gui) error {
		v, err := g.View(viewName)
		if err != nil {
			return nil // return gracefully if view has been deleted
		}
<<<<<<< HEAD
		v.Clear()
		output := string(bom.Clean([]byte(s)))
		output = utils.NormalizeLinefeeds(output)
		fmt.Fprint(v, output)
		return nil
=======
		if err := v.SetOrigin(0, 0); err != nil {
			return err
		}
		return gui.setViewContent(gui.g, v, s)
>>>>>>> 3a607061
	})
	return nil
}

func (gui *Gui) optionsMapToString(optionsMap map[string]string) string {
	optionsArray := make([]string, 0)
	for key, description := range optionsMap {
		optionsArray = append(optionsArray, key+": "+description)
	}
	sort.Strings(optionsArray)
	return strings.Join(optionsArray, ", ")
}

func (gui *Gui) renderOptionsMap(optionsMap map[string]string) error {
	return gui.renderString(gui.g, "options", gui.optionsMapToString(optionsMap))
}

// TODO: refactor properly
// i'm so sorry but had to add this getBranchesView
func (gui *Gui) getFilesView() *gocui.View {
	v, _ := gui.g.View("files")
	return v
}

func (gui *Gui) getCommitsView() *gocui.View {
	v, _ := gui.g.View("commits")
	return v
}

func (gui *Gui) getCommitMessageView() *gocui.View {
	v, _ := gui.g.View("commitMessage")
	return v
}

func (gui *Gui) getBranchesView() *gocui.View {
	v, _ := gui.g.View("branches")
	return v
}

func (gui *Gui) getStagingView() *gocui.View {
	v, _ := gui.g.View("staging")
	return v
}

func (gui *Gui) getMainView() *gocui.View {
	v, _ := gui.g.View("main")
	return v
}

func (gui *Gui) getStashView() *gocui.View {
	v, _ := gui.g.View("stash")
	return v
}

func (gui *Gui) getMergingView() *gocui.View {
	v, _ := gui.g.View("merging")
	return v
}

func (gui *Gui) trimmedContent(v *gocui.View) string {
	return strings.TrimSpace(v.Buffer())
}

func (gui *Gui) currentViewName(g *gocui.Gui) string {
	currentView := g.CurrentView()
	return currentView.Name()
}

func (gui *Gui) resizeCurrentPopupPanel(g *gocui.Gui) error {
	v := g.CurrentView()
	if v.Name() == "commitMessage" || v.Name() == "credentials" || v.Name() == "confirmation" {
		return gui.resizePopupPanel(g, v)
	}
	return nil
}

func (gui *Gui) resizePopupPanel(g *gocui.Gui, v *gocui.View) error {
	// If the confirmation panel is already displayed, just resize the width,
	// otherwise continue
	content := v.Buffer()
	x0, y0, x1, y1 := gui.getConfirmationPanelDimensions(g, v.Wrap, content)
	vx0, vy0, vx1, vy1 := v.Dimensions()
	if vx0 == x0 && vy0 == y0 && vx1 == x1 && vy1 == y1 {
		return nil
	}
	gui.Log.Info(gui.Tr.SLocalize("resizingPopupPanel"))
	_, err := g.SetView(v.Name(), x0, y0, x1, y1, 0)
	return err
}

// generalFocusLine takes a lineNumber to focus, and a bottomLine to ensure we can see
func (gui *Gui) generalFocusLine(lineNumber int, bottomLine int, v *gocui.View) error {
	_, height := v.Size()
	overScroll := bottomLine - height + 1
	if overScroll < 0 {
		overScroll = 0
	}
	if err := v.SetOrigin(0, overScroll); err != nil {
		return err
	}
	if err := v.SetCursor(0, lineNumber-overScroll); err != nil {
		return err
	}
	return nil
}

func (gui *Gui) changeSelectedLine(line *int, total int, up bool) {
	if up {
		if *line == -1 || *line == 0 {
			return
		}

		*line -= 1
	} else {
		if *line == -1 || *line == total-1 {
			return
		}

		*line += 1
	}
}

func (gui *Gui) refreshSelectedLine(line *int, total int) {
	if *line == -1 && total > 0 {
		*line = 0
	} else if total-1 < *line {
		*line = total - 1
	}
}

func (gui *Gui) renderListPanel(v *gocui.View, items interface{}) error {
	gui.g.Update(func(g *gocui.Gui) error {
		list, err := utils.RenderList(items)
		if err != nil {
			return gui.createErrorPanel(gui.g, err.Error())
		}
		v.Clear()
		fmt.Fprint(v, list)
		return nil
	})
	return nil
}

func (gui *Gui) renderPanelOptions() error {
	currentView := gui.g.CurrentView()
	switch currentView.Name() {
	case "menu":
		return gui.renderMenuOptions()
	case "main":
		return gui.renderMergeOptions()
	default:
		return gui.renderGlobalOptions()
	}
}<|MERGE_RESOLUTION|>--- conflicted
+++ resolved
@@ -101,16 +101,14 @@
 		return nil
 	case "commitMessage":
 		return gui.handleCommitFocused(g, v)
-<<<<<<< HEAD
-	case "merging":
-=======
 	case "credentials":
 		return gui.handleCredentialsViewFocused(g, v)
 	case "main":
->>>>>>> 3a607061
 		// TODO: pull this out into a 'view focused' function
 		gui.refreshMergePanel(g)
 		v.Highlight = false
+		return nil
+	case "merging":
 		return nil
 	case "staging":
 		return nil
@@ -262,18 +260,10 @@
 		if err != nil {
 			return nil // return gracefully if view has been deleted
 		}
-<<<<<<< HEAD
-		v.Clear()
-		output := string(bom.Clean([]byte(s)))
-		output = utils.NormalizeLinefeeds(output)
-		fmt.Fprint(v, output)
-		return nil
-=======
 		if err := v.SetOrigin(0, 0); err != nil {
 			return err
 		}
 		return gui.setViewContent(gui.g, v, s)
->>>>>>> 3a607061
 	})
 	return nil
 }
