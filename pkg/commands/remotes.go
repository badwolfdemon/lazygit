package commands

import (
	"fmt"
	"strings"
)

func (c *GitCommand) AddRemote(name string, url string) error {
	return c.RunCommand("git remote add %s %s", c.OSCommand.Quote(name), c.OSCommand.Quote(url))
}

func (c *GitCommand) RemoveRemote(name string) error {
	return c.RunCommand("git remote remove %s", c.OSCommand.Quote(name))
}

func (c *GitCommand) RenameRemote(oldRemoteName string, newRemoteName string) error {
	return c.RunCommand("git remote rename %s %s", c.OSCommand.Quote(oldRemoteName), c.OSCommand.Quote(newRemoteName))
}

func (c *GitCommand) UpdateRemoteUrl(remoteName string, updatedUrl string) error {
	return c.RunCommand("git remote set-url %s %s", c.OSCommand.Quote(remoteName), c.OSCommand.Quote(updatedUrl))
}

func (c *GitCommand) DeleteRemoteBranch(remoteName string, branchName string, promptUserForCredential func(string) string) error {
	command := fmt.Sprintf("git push %s --delete %s", c.OSCommand.Quote(remoteName), c.OSCommand.Quote(branchName))
	cmdObj := c.NewCmdObjFromStr(command)
	return c.OSCommand.DetectUnamePass(cmdObj, promptUserForCredential)
}

// CheckRemoteBranchExists Returns remote branch
func (c *GitCommand) CheckRemoteBranchExists(branchName string) bool {
	_, err := c.OSCommand.RunCommandWithOutput(
		"git show-ref --verify -- refs/remotes/origin/%s",
		c.OSCommand.Quote(branchName),
	)

	return err == nil
}

// GetRemoteURL returns current repo remote url
func (c *GitCommand) GetRemoteURL() string {
<<<<<<< HEAD
	return c.GetConfigValue("remote.origin.url")
}

func (c *GitCommand) GetRemoteURLs() (map[string]string, error) {
	res := map[string]string{}
	out, err := c.OSCommand.RunCommandWithOutput("git remote -v")
	if err != nil {
		return nil, err
	}
	lines := strings.Split(strings.TrimSpace(out), "\n")
	for _, line := range lines {
		lineParts := strings.Split(line, "\t")
		if len(lineParts) < 2 {
			continue
		}

		name := lineParts[0] // "origin"
		for _, mightBeUrl := range lineParts[1:] {
			if len(mightBeUrl) > 0 {
				// mightBeUrl = "git@github.com:jesseduffield/lazygit.git (fetch)"
				res[name] = strings.SplitN(mightBeUrl, " ", 2)[0]
				break
			}
		}
	}
	return res, nil
}

func GetRepoInfoFromURL(url string) *RepoInformation {
	isHTTP := strings.HasPrefix(url, "http")

	if isHTTP {
		splits := strings.Split(url, "/")
		owner := strings.Join(splits[3:len(splits)-1], "/")
		repo := strings.TrimSuffix(splits[len(splits)-1], ".git")

		return &RepoInformation{
			Owner:      owner,
			Repository: repo,
		}
	}

	tmpSplit := strings.Split(url, ":")
	splits := strings.Split(tmpSplit[1], "/")
	owner := strings.Join(splits[0:len(splits)-1], "/")
	repo := strings.TrimSuffix(splits[len(splits)-1], ".git")

	return &RepoInformation{
		Owner:      owner,
		Repository: repo,
	}
}

func (c *GitCommand) GetRemotesToOwnersMap() (map[string]string, error) {
	remotes, err := c.GetRemoteURLs()
	if err != nil {
		return nil, err
	}

	res := map[string]string{}
	for remoteName, remoteUrl := range remotes {
		res[remoteName] = GetRepoInfoFromURL(remoteUrl).Owner
	}
	return res, nil
=======
	return c.GitConfig.Get("remote.origin.url")
>>>>>>> 01d82749
}<|MERGE_RESOLUTION|>--- conflicted
+++ resolved
@@ -39,8 +39,7 @@
 
 // GetRemoteURL returns current repo remote url
 func (c *GitCommand) GetRemoteURL() string {
-<<<<<<< HEAD
-	return c.GetConfigValue("remote.origin.url")
+	return c.GitConfig.Get("remote.origin.url")
 }
 
 func (c *GitCommand) GetRemoteURLs() (map[string]string, error) {
@@ -104,7 +103,4 @@
 		res[remoteName] = GetRepoInfoFromURL(remoteUrl).Owner
 	}
 	return res, nil
-=======
-	return c.GitConfig.Get("remote.origin.url")
->>>>>>> 01d82749
 }