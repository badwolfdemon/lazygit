--- conflicted
+++ resolved
@@ -7,49 +7,6 @@
 	"github.com/jesseduffield/lazygit/pkg/theme"
 )
 
-<<<<<<< HEAD
-type Views struct {
-	Status         *gocui.View
-	Submodules     *gocui.View
-	Files          *gocui.View
-	Branches       *gocui.View
-	Remotes        *gocui.View
-	Tags           *gocui.View
-	RemoteBranches *gocui.View
-	ReflogCommits  *gocui.View
-	Commits        *gocui.View
-	Stash          *gocui.View
-
-	Main                   *gocui.View
-	Secondary              *gocui.View
-	Staging                *gocui.View
-	StagingSecondary       *gocui.View
-	PatchBuilding          *gocui.View
-	PatchBuildingSecondary *gocui.View
-	MergeConflicts         *gocui.View
-
-	Options           *gocui.View
-	Confirmation      *gocui.View
-	Menu              *gocui.View
-	CommitMessage     *gocui.View
-	CommitDescription *gocui.View
-	CommitFiles       *gocui.View
-	SubCommits        *gocui.View
-	Information       *gocui.View
-	AppStatus         *gocui.View
-	Search            *gocui.View
-	SearchPrefix      *gocui.View
-	Limit             *gocui.View
-	Suggestions       *gocui.View
-	Tooltip           *gocui.View
-	Extras            *gocui.View
-
-	// for playing the easter egg snake game
-	Snake *gocui.View
-}
-
-=======
->>>>>>> af97bf48
 type viewNameMapping struct {
 	viewPtr **gocui.View
 	name    string
