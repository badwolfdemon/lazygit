package commands

import (
	"errors"
	"os"
	"os/exec"
	"strings"

	"github.com/davecgh/go-spew/spew"

	"github.com/mgutz/str"

	"github.com/sirupsen/logrus"
	gitconfig "github.com/tcnksm/go-gitconfig"
)

// Platform stores the os state
type Platform struct {
	os           string
	shell        string
	shellArg     string
	escapedQuote string
}

// OSCommand holds all the os commands
type OSCommand struct {
<<<<<<< HEAD
	Log      *logrus.Entry
	Platform *Platform
}

// NewOSCommand os command runner
func NewOSCommand(log *logrus.Entry) (*OSCommand, error) {
	osCommand := &OSCommand{
		Log:      log,
		Platform: getPlatform(),
=======
	Log                *logrus.Logger
	Platform           *Platform
	command            func(string, ...string) *exec.Cmd
	getGlobalGitConfig func(string) (string, error)
	getenv             func(string) string
}

// NewOSCommand os command runner
func NewOSCommand(log *logrus.Logger) *OSCommand {
	return &OSCommand{
		Log:                log,
		Platform:           getPlatform(),
		command:            exec.Command,
		getGlobalGitConfig: gitconfig.Global,
		getenv:             os.Getenv,
>>>>>>> e72d090c
	}
}

// RunCommandWithOutput wrapper around commands returning their output and error
func (c *OSCommand) RunCommandWithOutput(command string) (string, error) {
	c.Log.WithField("command", command).Info("RunCommand")
	splitCmd := str.ToArgv(command)
	c.Log.Info(splitCmd)

	return sanitisedCommandOutput(
		c.command(splitCmd[0], splitCmd[1:]...).CombinedOutput(),
	)
}

// RunCommand runs a command and just returns the error
func (c *OSCommand) RunCommand(command string) error {
	_, err := c.RunCommandWithOutput(command)
	return err
}

// RunDirectCommand wrapper around direct commands
func (c *OSCommand) RunDirectCommand(command string) (string, error) {
	c.Log.WithField("command", command).Info("RunDirectCommand")
	args := str.ToArgv(c.Platform.shellArg + " " + command)
	c.Log.Info(spew.Sdump(args))

	return sanitisedCommandOutput(
		exec.
			Command(c.Platform.shell, args...).
			CombinedOutput(),
	)
}

func sanitisedCommandOutput(output []byte, err error) (string, error) {
	outputString := string(output)
	if err != nil {
		// errors like 'exit status 1' are not very useful so we'll create an error
		// from the combined output
		return outputString, errors.New(outputString)
	}
	return outputString, nil
}

// getOpenCommand get open command
func (c *OSCommand) getOpenCommand() (string, string, error) {
	//NextStep open equivalents: xdg-open (linux), cygstart (cygwin), open (OSX)
	trailMap := map[string]string{
		"xdg-open": " &>/dev/null &",
		"cygstart": "",
		"open":     "",
	}

	for name, trail := range trailMap {
		if err := c.RunCommand("which " + name); err == nil {
			return name, trail, nil
		}
	}
	return "", "", errors.New("Unsure what command to use to open this file")
}

// VsCodeOpenFile opens the file in code, with the -r flag to open in the
// current window
// each of these open files needs to have the same function signature because
// they're being passed as arguments into another function,
// but only editFile actually returns a *exec.Cmd
func (c *OSCommand) VsCodeOpenFile(filename string) (*exec.Cmd, error) {
	return nil, c.RunCommand("code -r " + filename)
}

// SublimeOpenFile opens the filein sublime
// may be deprecated in the future
func (c *OSCommand) SublimeOpenFile(filename string) (*exec.Cmd, error) {
	return nil, c.RunCommand("subl " + filename)
}

// OpenFile opens a file with the given
func (c *OSCommand) OpenFile(filename string) error {
	cmdName, cmdTrail, err := c.getOpenCommand()
	if err != nil {
		return err
	}

	return c.RunCommand(cmdName + " " + c.Quote(filename) + cmdTrail) // TODO: test on linux
}

// EditFile opens a file in a subprocess using whatever editor is available,
// falling back to core.editor, VISUAL, EDITOR, then vi
func (c *OSCommand) EditFile(filename string) (*exec.Cmd, error) {
	editor, _ := c.getGlobalGitConfig("core.editor")

	if editor == "" {
		editor = c.getenv("VISUAL")
	}
	if editor == "" {
		editor = c.getenv("EDITOR")
	}
	if editor == "" {
		if err := c.RunCommand("which vi"); err == nil {
			editor = "vi"
		}
	}
	if editor == "" {
		return nil, errors.New("No editor defined in $VISUAL, $EDITOR, or git config")
	}

	return c.PrepareSubProcess(editor, filename), nil
}

// PrepareSubProcess iniPrepareSubProcessrocess then tells the Gui to switch to it
func (c *OSCommand) PrepareSubProcess(cmdName string, commandArgs ...string) *exec.Cmd {
	return c.command(cmdName, commandArgs...)
}

// Quote wraps a message in platform-specific quotation marks
func (c *OSCommand) Quote(message string) string {
	message = strings.Replace(message, "`", "\\`", -1)
	return c.Platform.escapedQuote + message + c.Platform.escapedQuote
}

// Unquote removes wrapping quotations marks if they are present
// this is needed for removing quotes from staged filenames with spaces
func (c *OSCommand) Unquote(message string) string {
	return strings.Replace(message, `"`, "", -1)
}

// AppendLineToFile adds a new line in file
func (c *OSCommand) AppendLineToFile(filename, line string) error {
	f, err := os.OpenFile(filename, os.O_APPEND|os.O_WRONLY|os.O_CREATE, 0600)
	if err != nil {
		return err
	}
	defer f.Close()

	_, err = f.WriteString("\n" + line)
	return err
}<|MERGE_RESOLUTION|>--- conflicted
+++ resolved
@@ -24,18 +24,7 @@
 
 // OSCommand holds all the os commands
 type OSCommand struct {
-<<<<<<< HEAD
-	Log      *logrus.Entry
-	Platform *Platform
-}
-
-// NewOSCommand os command runner
-func NewOSCommand(log *logrus.Entry) (*OSCommand, error) {
-	osCommand := &OSCommand{
-		Log:      log,
-		Platform: getPlatform(),
-=======
-	Log                *logrus.Logger
+	Log                *logrus.Entry
 	Platform           *Platform
 	command            func(string, ...string) *exec.Cmd
 	getGlobalGitConfig func(string) (string, error)
@@ -43,14 +32,13 @@
 }
 
 // NewOSCommand os command runner
-func NewOSCommand(log *logrus.Logger) *OSCommand {
+func NewOSCommand(log *logrus.Entry) *OSCommand {
 	return &OSCommand{
 		Log:                log,
 		Platform:           getPlatform(),
 		command:            exec.Command,
 		getGlobalGitConfig: gitconfig.Global,
 		getenv:             os.Getenv,
->>>>>>> e72d090c
 	}
 }
 
