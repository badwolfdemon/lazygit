--- conflicted
+++ resolved
@@ -460,26 +460,16 @@
 }
 
 // GetCommits obtains the commits of the current branch
-<<<<<<< HEAD
 func (c *GitCommand) GetCommits() []*Commit {
 	pushables := c.GetCommitsToPush()
-=======
-func (c *GitCommand) GetCommits() []Commit {
-	pushables := c.getCommitsToPush()
->>>>>>> fce895ed
 	log := c.GetLog()
 	commits := []*Commit{}
 	// now we can split it up and turn it into commits
 	for _, line := range utils.SplitLines(log) {
 		splitLine := strings.Split(line, " ")
 		sha := splitLine[0]
-<<<<<<< HEAD
-		pushed := includesString(pushables, sha)
+		_, pushed := pushables[sha]
 		commits = append(commits, &Commit{
-=======
-		_, pushed := pushables[sha]
-		commits = append(commits, Commit{
->>>>>>> fce895ed
 			Sha:           sha,
 			Name:          strings.Join(splitLine[1:], " "),
 			Pushed:        pushed,
