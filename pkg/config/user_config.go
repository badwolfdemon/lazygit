--- conflicted
+++ resolved
@@ -74,11 +74,8 @@
 	// this shoudl really be under 'gui', not 'git'
 	ParseEmoji      bool      `yaml:"parseEmoji"`
 	Log             LogConfig `yaml:"log"`
-<<<<<<< HEAD
 	EnableGhCommand bool      `yaml:"enableGhCommand"`
-=======
 	DiffContextSize int       `yaml:"diffContextSize"`
->>>>>>> f4011643
 }
 
 type PagingConfig struct {
@@ -378,11 +375,7 @@
 			DisableForcePushing: false,
 			CommitPrefixes:      map[string]CommitPrefixConfig(nil),
 			ParseEmoji:          false,
-<<<<<<< HEAD
-			EnableGhCommand:     false,
-=======
 			DiffContextSize:     3,
->>>>>>> f4011643
 		},
 		Refresher: RefresherConfig{
 			RefreshInterval: 10,
