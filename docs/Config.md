# User Config

Default path for the config file:

- Linux: `~/.config/lazygit/config.yml`
- MacOS: `~/Library/Application Support/lazygit/config.yml`
- Windows: `%APPDATA%\lazygit\config.yml`

For old installations (slightly embarrassing: I didn't realise at the time that you didn't need to supply a vendor name to the path so I just used my name):

- Linux: `~/.config/jesseduffield/lazygit/config.yml`
- MacOS: `~/Library/Application Support/jesseduffield/lazygit/config.yml`
- Windows: `%APPDATA%\jesseduffield\lazygit\config.yml`

## Default

```yaml
gui:
  # stuff relating to the UI
  scrollHeight: 2 # how many lines you scroll by
  scrollPastBottom: true # enable scrolling past the bottom
  sidePanelWidth: 0.3333 # number from 0 to 1
  expandFocusedSidePanel: false
  mainPanelSplitMode: 'flexible' # one of 'horizontal' | 'flexible' | 'vertical'
  language: 'auto' # one of 'auto' | 'en' | 'zh' | 'pl' | 'nl'
  theme:
    lightTheme: false # For terminals with a light background
    activeBorderColor:
      - white
      - bold
    inactiveBorderColor:
      - green
    optionsTextColor:
      - blue
    selectedLineBgColor:
      - default
    selectedRangeBgColor:
      - blue
    cherryPickedCommitBgColor:
      - blue
    cherryPickedCommitFgColor:
      - cyan
  commitLength:
    show: true
  mouseEvents: true
  skipUnstageLineWarning: false
  skipStashWarning: false
  showFileTree: true # for rendering changes files in a tree format
  showListFooter: true # for seeing the '5 of 20' message in list panels
  showRandomTip: true
  showCommandLog: true
  commandLogSize: 8
git:
  paging:
    colorArg: always
    useConfig: false
  commit:
    signOff: false
  merging:
    # only applicable to unix users
    manualCommit: false
    # extra args passed to `git merge`, e.g. --no-ff
    args: ''
  log:
    # one of date-order, author-date-order, topo-order.
    # topo-order makes it easier to read the git log graph, but commits may not
    # appear chronologically. See https://git-scm.com/docs/git-log#_commit_ordering
    order: 'topo-order'
    # one of always, never, when-maximised
    # this determines whether the git graph is rendered in the commits panel
    showGraph: 'when-maximised'
  skipHookPrefix: WIP
  autoFetch: true
  branchLogCmd: 'git log --graph --color=always --abbrev-commit --decorate --date=relative --pretty=medium {{branchName}} --'
  allBranchesLogCmd: 'git log --graph --all --color=always --abbrev-commit --decorate --date=relative  --pretty=medium'
  overrideGpg: false # prevents lazygit from spawning a separate process when using GPG
  disableForcePushing: false
  parseEmoji: false
<<<<<<< HEAD
  enableGhCommand: false
=======
  diffContextSize: 3 # how many lines of context are shown around a change in diffs
>>>>>>> f4011643
os:
  editCommand: '' # see 'Configuring File Editing' section
  editCommandTemplate: '{{editor}} {{filename}}'
  openCommand: ''
refresher:
  refreshInterval: 10 # file/submodule refresh interval in seconds
  fetchInterval: 60 # re-fetch interval in seconds
update:
  method: prompt # can be: prompt | background | never
  days: 14 # how often an update is checked for
reporting: 'undetermined' # one of: 'on' | 'off' | 'undetermined'
confirmOnQuit: false
# determines whether hitting 'esc' will quit the application when there is nothing to cancel/close
quitOnTopLevelReturn: false
disableStartupPopups: false
notARepository: 'prompt' # one of: 'prompt' | 'create' | 'skip'
keybinding:
  universal:
    quit: 'q'
    quit-alt1: '<c-c>' # alternative/alias of quit
    return: '<esc>' # return to previous menu, will quit if there's nowhere to return
    quitWithoutChangingDirectory: 'Q'
    togglePanel: '<tab>' # goto the next panel
    prevItem: '<up>' # go one line up
    nextItem: '<down>' # go one line down
    prevItem-alt: 'k' # go one line up
    nextItem-alt: 'j' # go one line down
    prevPage: ',' # go to next page in list
    nextPage: '.' # go to previous page in list
    gotoTop: '<' # go to top of list
    gotoBottom: '>' # go to bottom of list
    scrollLeft: 'H' # scroll left within list view
    scrollRight: 'L' # scroll right within list view
    prevBlock: '<left>' # goto the previous block / panel
    nextBlock: '<right>' # goto the next block / panel
    prevBlock-alt: 'h' # goto the previous block / panel
    nextBlock-alt: 'l' # goto the next block / panel
    jumpToBlock: ['1', '2', '3', '4', '5'] # goto the Nth block / panel
    nextMatch: 'n'
    prevMatch: 'N'
    optionMenu: 'x' # show help menu
    optionMenu-alt1: '?' # show help menu
    select: '<space>'
    goInto: '<enter>'
    openRecentRepos: '<c-r>'
    confirm: '<enter>'
    confirm-alt1: 'y'
    remove: 'd'
    new: 'n'
    edit: 'e'
    openFile: 'o'
    scrollUpMain: '<pgup>' # main panel scroll up
    scrollDownMain: '<pgdown>' # main panel scroll down
    scrollUpMain-alt1: 'K' # main panel scroll up
    scrollDownMain-alt1: 'J' # main panel scroll down
    scrollUpMain-alt2: '<c-u>' # main panel scroll up
    scrollDownMain-alt2: '<c-d>' # main panel scroll down
    executeCustomCommand: ':'
    createRebaseOptionsMenu: 'm'
    pushFiles: 'P'
    pullFiles: 'p'
    refresh: 'R'
    createPatchOptionsMenu: '<c-p>'
    nextTab: ']'
    prevTab: '['
    nextScreenMode: '+'
    prevScreenMode: '_'
    undo: 'z'
    redo: '<c-z>'
    filteringMenu: '<c-s>'
    diffingMenu: 'W'
    diffingMenu-alt: '<c-e>' # deprecated
    copyToClipboard: '<c-o>'
    submitEditorText: '<enter>'
    appendNewline: '<a-enter>'
    extrasMenu: '@'
    toggleWhitespaceInDiffView: '<c-w>'
    increaseContextInDiffView: '}'
    decreaseContextInDiffView: '{'
  status:
    checkForUpdate: 'u'
    recentRepos: '<enter>'
  files:
    commitChanges: 'c'
    commitChangesWithoutHook: 'w' # commit changes without pre-commit hook
    amendLastCommit: 'A'
    commitChangesWithEditor: 'C'
    ignoreFile: 'i'
    refreshFiles: 'r'
    stashAllChanges: 's'
    viewStashOptions: 'S'
    toggleStagedAll: 'a' # stage/unstage all
    viewResetOptions: 'D'
    fetch: 'f'
    toggleTreeView: '`'
  branches:
    createPullRequest: 'o'
    viewPullRequestOptions: 'O'
    checkoutBranchByName: 'c'
    forceCheckoutBranch: 'F'
    rebaseBranch: 'r'
    mergeIntoCurrentBranch: 'M'
    viewGitFlowOptions: 'i'
    fastForward: 'f' # fast-forward this branch from its upstream
    pushTag: 'P'
    setUpstream: 'u' # set as upstream of checked-out branch
    fetchRemote: 'f'
  commits:
    squashDown: 's'
    renameCommit: 'r'
    renameCommitWithEditor: 'R'
    viewResetOptions: 'g'
    markCommitAsFixup: 'f'
    createFixupCommit: 'F' # create fixup commit for this commit
    squashAboveCommits: 'S'
    moveDownCommit: '<c-j>' # move commit down one
    moveUpCommit: '<c-k>' # move commit up one
    amendToCommit: 'A'
    pickCommit: 'p' # pick commit (when mid-rebase)
    revertCommit: 't'
    cherryPickCopy: 'c'
    cherryPickCopyRange: 'C'
    pasteCommits: 'v'
    tagCommit: 'T'
    checkoutCommit: '<space>'
    resetCherryPick: '<c-R>'
    copyCommitMessageToClipboard: '<c-y>'
    openLogMenu: '<c-l>'
    viewBisectOptions: 'b'
  stash:
    popStash: 'g'
  commitFiles:
    checkoutCommitFile: 'c'
  main:
    toggleDragSelect: 'v'
    toggleDragSelect-alt: 'V'
    toggleSelectHunk: 'a'
    pickBothHunks: 'b'
  submodules:
    init: 'i'
    update: 'u'
    bulkMenu: 'b'
```

## Platform Defaults

### Windows

```yaml
os:
  openCommand: 'start "" {{filename}}'
```

### Linux

```yaml
os:
  openCommand: 'xdg-open {{filename}} >/dev/null'
```

### OSX

```yaml
os:
  openCommand: 'open {{filename}}'
```

### Configuring File Editing

Lazygit will edit a file with the first set editor in the following:

1. config.yaml

```yaml
os:
  editCommand: 'vim' # as an example
```

2. \$(git config core.editor)
3. \$GIT_EDITOR
4. \$VISUAL
5. \$EDITOR
6. \$(which vi)

Lazygit will log an error if none of these options are set.

You can specify a line number you are currently at when in the line-by-line mode.

```yaml
os:
  editCommand: 'vim'
  editCommandTemplate: '{{editor}} +{{line}} {{filename}}'
```

or

```yaml
os:
  editCommand: 'code'
  editCommandTemplate: '{{editor}} --goto {{filename}}:{{line}}'
```

`{{editor}}` in `editCommandTemplate` is replaced with the value of `editCommand`.

### Overriding default config file location

To override the default config directory, use `$CONFIG_DIR="~/.config/lazygit"`. This directory contains the config file in addition to some other files lazygit uses to keep track of state across sessions.

To override the individual config file used, use the `--use-config-file` arg or the `LG_CONFIG_FILE` env var.

If you want to merge a specific config file into a more general config file, perhaps for the sake of setting some theme-specific options, you can supply a list of comma-separated config file paths, like so:

```sh
lazygit --use-config-file=~/.base_lg_conf,~/.light_theme_lg_conf
or
LG_CONFIG_FILE="~/.base_lg_conf,~/.light_theme_lg_conf" lazygit
```

### Recommended Config Values

for users of VSCode

```yaml
os:
  openCommand: 'code -rg {{filename}}'
```

## Color Attributes

For color attributes you can choose an array of attributes (with max one color attribute)
The available attributes are:

**Colors**

- black
- red
- green
- yellow
- blue
- magenta
- cyan
- white
- '#ff00ff'

**Modifiers**

- bold
- default
- reverse # useful for high-contrast
- underline

## Light terminal theme

If you have issues with a light terminal theme where you can't read / see the text add these settings

```yaml
gui:
  theme:
    lightTheme: true
    activeBorderColor:
      - black
      - bold
    inactiveBorderColor:
      - black
    selectedLineBgColor:
      - default
```

## Struggling to see selected line

If you struggle to see the selected line I recommend using the reverse attribute on selected lines like so:

```yaml
gui:
  theme:
    selectedLineBgColor:
      - reverse
    selectedRangeBgColor:
      - reverse
```

The following has also worked for a couple of people:

```yaml
gui:
  theme:
    activeBorderColor:
      - white
      - bold
    inactiveBorderColor:
      - white
    selectedLineBgColor:
      - reverse
      - blue
```

Alternatively you may have bold fonts disabled in your terminal, in which case enabling bold fonts should solve the problem.

If you're still having trouble please raise an issue.

## Custom Author Color

Lazygit will assign a random color for every commit author in the commits pane by default.

You can customize the color in case you're not happy with the randomly assigned one:

```yaml
gui:
  authorColors:
    'John Smith': '#ff0000' # use red for John Smith
```

You can use wildcard to set a unified color in case your are lazy to customize the color for every author or you just want a single color for all/other authors:

```yaml
gui:
  authorColors:
    # use red for John Smith
    'John Smith': '#ff0000'
    # use blue for other authors
    '*': '#0000ff'
```

## Custom Branch Color

You can customize the color of branches based on the branch prefix:

```yaml
gui:
  branchColors:
    'docs': '#11aaff' # use a light blue for branches beginning with 'docs/'
```

## Example Coloring

![border example](../../assets/colored-border-example.png)

## Keybindings

For all possible keybinding options, check [Custom_Keybindings.md](https://github.com/jesseduffield/lazygit/blob/master/docs/keybindings/Custom_Keybindings.md)

### Example Keybindings For Colemak Users

```yaml
keybinding:
  universal:
    prevItem-alt: 'u'
    nextItem-alt: 'e'
    prevBlock-alt: 'n'
    nextBlock-alt: 'i'
    nextMatch: '='
    prevMatch: '-'
    new: 'k'
    edit: 'o'
    openFile: 'O'
    scrollUpMain-alt1: 'U'
    scrollDownMain-alt1: 'E'
    scrollUpMain-alt2: '<c-u>'
    scrollDownMain-alt2: '<c-e>'
    undo: 'l'
    redo: '<c-r>'
    diffingMenu: 'M'
    filteringMenu: '<c-f>'
  files:
    ignoreFile: 'I'
  commits:
    moveDownCommit: '<c-e>'
    moveUpCommit: '<c-u>'
  branches:
    viewGitFlowOptions: 'I'
    setUpstream: 'U'
```

## Custom pull request URLs

Some git provider setups (e.g. on-premises GitLab) can have distinct URLs for git-related calls and
the web interface/API itself. To work with those, Lazygit needs to know where it needs to create
the pull request. You can do so on your `config.yml` file using the following syntax:

```yaml
services:
  '<gitDomain>': '<provider>:<webDomain>'
```

Where:

- `gitDomain` stands for the domain used by git itself (i.e. the one present on clone URLs), e.g. `git.work.com`
- `provider` is one of `github`, `bitbucket` or `gitlab`
- `webDomain` is the URL where your git service exposes a web interface and APIs, e.g. `gitservice.work.com`

## Predefined commit message prefix

In situations where certain naming pattern is used for branches and commits, pattern can be used to populate
commit message with prefix that is parsed from the branch name.

Example:

- Branch name: feature/AB-123
- Commit message: [AB-123] Adding feature

```yaml
git:
  commitPrefixes:
    my_project: # This is repository folder name
      pattern: "^\\w+\\/(\\w+-\\w+).*"
      replace: '[$1] '
```

## Custom git log command

You can override the `git log` command that's used to render the log of the selected branch like so:

```
git:
  branchLogCmd: "git log --graph --color=always --abbrev-commit --decorate --date=relative --pretty=medium --oneline {{branchName}} --"
```

Result:

![](https://i.imgur.com/Nibq35B.png)

## Launching not in a repository behaviour

By default, when launching lazygit from a directory that is not a repository,
you will be prompted to choose if you would like to initialize a repo. You can
override this behaviour in the config with one of the following:

```yaml
# for default prompting behaviour
notARepository: 'prompt'
```

```yaml
# to skip and initialize a new repo
notARepository: 'create'
```

```yaml
# to skip without creating a new repo
notARepository: 'skip'
```<|MERGE_RESOLUTION|>--- conflicted
+++ resolved
@@ -76,11 +76,8 @@
   overrideGpg: false # prevents lazygit from spawning a separate process when using GPG
   disableForcePushing: false
   parseEmoji: false
-<<<<<<< HEAD
   enableGhCommand: false
-=======
   diffContextSize: 3 # how many lines of context are shown around a change in diffs
->>>>>>> f4011643
 os:
   editCommand: '' # see 'Configuring File Editing' section
   editCommandTemplate: '{{editor}} {{filename}}'
