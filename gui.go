--- conflicted
+++ resolved
@@ -66,7 +66,6 @@
 }
 
 func keybindings(g *gocui.Gui) error {
-<<<<<<< HEAD
   if err := g.SetKeybinding("", gocui.KeyTab, gocui.ModNone, nextView); err != nil {
     return err
   }
@@ -185,126 +184,6 @@
     return err
   }
   return nil
-=======
-	if err := g.SetKeybinding("", gocui.KeyTab, gocui.ModNone, nextView); err != nil {
-		return err
-	}
-	if err := g.SetKeybinding("", 'q', gocui.ModNone, quit); err != nil {
-		return err
-	}
-	if err := g.SetKeybinding("", gocui.KeyCtrlC, gocui.ModNone, quit); err != nil {
-		return err
-	}
-	if err := g.SetKeybinding("", gocui.KeyArrowDown, gocui.ModNone, cursorDown); err != nil {
-		return err
-	}
-	if err := g.SetKeybinding("", gocui.KeyArrowUp, gocui.ModNone, cursorUp); err != nil {
-		return err
-	}
-	if err := g.SetKeybinding("", gocui.KeyPgup, gocui.ModNone, scrollUpMain); err != nil {
-		return err
-	}
-	if err := g.SetKeybinding("", gocui.KeyPgdn, gocui.ModNone, scrollDownMain); err != nil {
-		return err
-	}
-	if err := g.SetKeybinding("", 'P', gocui.ModNone, pushFiles); err != nil {
-		return err
-	}
-	if err := g.SetKeybinding("", 'p', gocui.ModNone, pullFiles); err != nil {
-		return err
-	}
-	if err := g.SetKeybinding("", 'R', gocui.ModNone, handleRefresh); err != nil {
-		return err
-	}
-	if err := g.SetKeybinding("files", 'c', gocui.ModNone, handleCommitPress); err != nil {
-		return err
-	}
-	if err := g.SetKeybinding("files", gocui.KeySpace, gocui.ModNone, handleFilePress); err != nil {
-		return err
-	}
-	if err := g.SetKeybinding("files", 'd', gocui.ModNone, handleFileRemove); err != nil {
-		return err
-	}
-	if err := g.SetKeybinding("files", 'm', gocui.ModNone, handleSwitchToMerge); err != nil {
-		return err
-	}
-	if err := g.SetKeybinding("files", 'o', gocui.ModNone, handleFileOpen); err != nil {
-		return err
-	}
-	if err := g.SetKeybinding("files", 's', gocui.ModNone, handleSublimeFileOpen); err != nil {
-		return err
-	}
-	if err := g.SetKeybinding("files", 'v', gocui.ModNone, handleVsCodeFileOpen); err != nil {
-		return err
-	}
-	if err := g.SetKeybinding("files", 'i', gocui.ModNone, handleIgnoreFile); err != nil {
-		return err
-	}
-	if err := g.SetKeybinding("files", 'S', gocui.ModNone, handleStashSave); err != nil {
-		return err
-	}
-	if err := g.SetKeybinding("files", 'a', gocui.ModNone, handleAbortMerge); err != nil {
-		return err
-	}
-	if err := g.SetKeybinding("main", gocui.KeyArrowUp, gocui.ModNone, handleSelectTop); err != nil {
-		return err
-	}
-	if err := g.SetKeybinding("main", gocui.KeyEsc, gocui.ModNone, handleEscapeMerge); err != nil {
-		return err
-	}
-	if err := g.SetKeybinding("main", gocui.KeyArrowDown, gocui.ModNone, handleSelectBottom); err != nil {
-		return err
-	}
-	if err := g.SetKeybinding("main", gocui.KeySpace, gocui.ModNone, handlePickConflict); err != nil {
-		return err
-	}
-	if err := g.SetKeybinding("main", gocui.KeyArrowLeft, gocui.ModNone, handleSelectPrevConflict); err != nil {
-		return err
-	}
-	if err := g.SetKeybinding("main", gocui.KeyArrowRight, gocui.ModNone, handleSelectNextConflict); err != nil {
-		return err
-	}
-	if err := g.SetKeybinding("main", 'z', gocui.ModNone, handlePopFileSnapshot); err != nil {
-		return err
-	}
-	if err := g.SetKeybinding("branches", gocui.KeySpace, gocui.ModNone, handleBranchPress); err != nil {
-		return err
-	}
-	if err := g.SetKeybinding("branches", 'c', gocui.ModNone, handleCheckoutByName); err != nil {
-		return err
-	}
-	if err := g.SetKeybinding("branches", 'F', gocui.ModNone, handleForceCheckout); err != nil {
-		return err
-	}
-	if err := g.SetKeybinding("branches", 'n', gocui.ModNone, handleNewBranch); err != nil {
-		return err
-	}
-	if err := g.SetKeybinding("branches", 'm', gocui.ModNone, handleMerge); err != nil {
-		return err
-	}
-	if err := g.SetKeybinding("commits", 's', gocui.ModNone, handleCommitSquashDown); err != nil {
-		return err
-	}
-	if err := g.SetKeybinding("commits", 'r', gocui.ModNone, handleRenameCommit); err != nil {
-		return err
-	}
-	if err := g.SetKeybinding("commits", 'g', gocui.ModNone, handleResetToCommit); err != nil {
-		return err
-	}
-	if err := g.SetKeybinding("stash", gocui.KeySpace, gocui.ModNone, handleStashApply); err != nil {
-		return err
-	}
-	// TODO: come up with a better keybinding (p/P used for pushing/pulling which
-	// I'd like to be global. Perhaps all global keybindings should use a modifier
-	// like command? But then there's gonna be hotkey conflicts with the terminal
-	if err := g.SetKeybinding("stash", 'k', gocui.ModNone, handleStashPop); err != nil {
-		return err
-	}
-	if err := g.SetKeybinding("stash", 'd', gocui.ModNone, handleStashDrop); err != nil {
-		return err
-	}
-	return nil
->>>>>>> 61dcbb45
 }
 
 func layout(g *gocui.Gui) error {
