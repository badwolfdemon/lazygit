package gui

import (
	"errors"
	"sync"

	"github.com/jesseduffield/generics/slices"
	"github.com/jesseduffield/lazygit/pkg/gui/context"
	"github.com/jesseduffield/lazygit/pkg/gui/types"
	"github.com/samber/lo"
)

// This file is for the management of contexts. There is a context stack such that
// for example you might start off in the commits context and then open a menu, putting
// you in the menu context. When contexts are activated/deactivated certain things need
// to happen like showing/hiding views and rendering content.

type ContextMgr struct {
	ContextStack []types.Context
	sync.RWMutex
	gui *Gui

	allContexts *context.ContextTree
}

func NewContextMgr(
	gui *Gui,
	allContexts *context.ContextTree,
) *ContextMgr {
	return &ContextMgr{
		ContextStack: []types.Context{},
		RWMutex:      sync.RWMutex{},
		gui:          gui,
		allContexts:  allContexts,
	}
}

// use when you don't want to return to the original context upon
// hitting escape: you want to go that context's parent instead.
func (self *ContextMgr) Replace(c types.Context) error {
	if !c.IsFocusable() {
		return nil
	}

	self.Lock()

	if len(self.ContextStack) == 0 {
		self.ContextStack = []types.Context{c}
	} else {
		// replace the last item with the given item
		self.ContextStack = append(self.ContextStack[0:len(self.ContextStack)-1], c)
	}

	defer self.Unlock()

	return self.activateContext(c, types.OnFocusOpts{})
}

func (self *ContextMgr) Push(c types.Context, opts ...types.OnFocusOpts) error {
	if len(opts) > 1 {
		return errors.New("cannot pass multiple opts to Push")
	}

	singleOpts := types.OnFocusOpts{}
	if len(opts) > 0 {
		// using triple dot but you should only ever pass one of these opt structs
		singleOpts = opts[0]
	}

	if !c.IsFocusable() {
		return nil
	}

	contextsToDeactivate, contextToActivate := self.pushToContextStack(c)

	for _, contextToDeactivate := range contextsToDeactivate {
		if err := self.deactivateContext(contextToDeactivate, types.OnFocusLostOpts{NewContextKey: c.GetKey()}); err != nil {
			return err
		}
	}

	if contextToActivate == nil {
		return nil
	}

	return self.activateContext(contextToActivate, singleOpts)
}

// Adjusts the context stack based on the context that's being pushed and
// returns (contexts to deactivate, context to activate)
func (self *ContextMgr) pushToContextStack(c types.Context) ([]types.Context, types.Context) {
	contextsToDeactivate := []types.Context{}

	self.Lock()
	defer self.Unlock()

	if len(self.ContextStack) > 0 &&
		c == self.ContextStack[len(self.ContextStack)-1] {
		// Context being pushed is already on top of the stack: nothing to
		// deactivate or activate
		return contextsToDeactivate, nil
	}

	if len(self.ContextStack) == 0 {
		self.ContextStack = append(self.ContextStack, c)
	} else if c.GetKind() == types.SIDE_CONTEXT {
		// if we are switching to a side context, remove all other contexts in the stack
		contextsToDeactivate = self.ContextStack
		self.ContextStack = []types.Context{c}
	} else if c.GetKind() == types.MAIN_CONTEXT {
		// if we're switching to a main context, remove all other main contexts in the stack
		contextsToKeep := []types.Context{}
		for _, stackContext := range self.ContextStack {
			if stackContext.GetKind() == types.MAIN_CONTEXT {
				contextsToDeactivate = append(contextsToDeactivate, stackContext)
			} else {
				contextsToKeep = append(contextsToKeep, stackContext)
			}
		}
		self.ContextStack = append(contextsToKeep, c)
	} else {
		topContext := self.currentContextWithoutLock()

		// if we're pushing the same context on, we do nothing.
		if topContext.GetKey() != c.GetKey() {
			// if top one is a temporary popup, we remove it. Ideally you'd be able to
			// escape back to previous temporary popups, but because we're currently reusing
			// views for this, you might not be able to get back to where you previously were.
			// The exception is when going to the search context e.g. for searching a menu.
			if (topContext.GetKind() == types.TEMPORARY_POPUP && c.GetKey() != context.SEARCH_CONTEXT_KEY) ||
				// we only ever want one main context on the stack at a time.
				(topContext.GetKind() == types.MAIN_CONTEXT && c.GetKind() == types.MAIN_CONTEXT) {

				contextsToDeactivate = append(contextsToDeactivate, topContext)
				_, self.ContextStack = slices.Pop(self.ContextStack)
			}

			self.ContextStack = append(self.ContextStack, c)
		}
	}

	return contextsToDeactivate, c
}

func (self *ContextMgr) Pop() error {
	self.Lock()

	if len(self.ContextStack) == 1 {
		// cannot escape from bottommost context
		self.Unlock()
		return nil
	}

	var currentContext types.Context
	currentContext, self.ContextStack = slices.Pop(self.ContextStack)

	newContext := self.ContextStack[len(self.ContextStack)-1]

	self.Unlock()

	if err := self.deactivateContext(currentContext, types.OnFocusLostOpts{NewContextKey: newContext.GetKey()}); err != nil {
		return err
	}

	return self.activateContext(newContext, types.OnFocusOpts{})
}

func (self *ContextMgr) RemoveContexts(contextsToRemove []types.Context) error {
	self.Lock()

	if len(self.ContextStack) == 1 {
		self.Unlock()
		return nil
	}

	rest := lo.Filter(self.ContextStack, func(context types.Context, _ int) bool {
		for _, contextToRemove := range contextsToRemove {
			if context.GetKey() == contextToRemove.GetKey() {
				return false
			}
		}
		return true
	})
	self.ContextStack = rest
	contextToActivate := rest[len(rest)-1]
	self.Unlock()

	for _, context := range contextsToRemove {
		if err := self.deactivateContext(context, types.OnFocusLostOpts{NewContextKey: contextToActivate.GetKey()}); err != nil {
			return err
		}
	}

	// activate the item at the top of the stack
	return self.activateContext(contextToActivate, types.OnFocusOpts{})
}

<<<<<<< HEAD
func (gui *Gui) removeContexts(contextsToRemove []types.Context) error {
	gui.State.ContextManager.Lock()

	if len(gui.State.ContextManager.ContextStack) == 1 {
		gui.State.ContextManager.Unlock()
		return nil
	}

	rest := lo.Filter(gui.State.ContextManager.ContextStack, func(context types.Context, _ int) bool {
		for _, contextToRemove := range contextsToRemove {
			if context.GetKey() == contextToRemove.GetKey() {
				return false
			}
		}
		return true
	})
	gui.State.ContextManager.ContextStack = rest
	contextToActivate := rest[len(rest)-1]
	gui.State.ContextManager.Unlock()

	for _, context := range contextsToRemove {
		if err := gui.deactivateContext(context, types.OnFocusLostOpts{NewContextKey: contextToActivate.GetKey()}); err != nil {
			return err
		}
	}

	// activate the item at the top of the stack
	return gui.activateContext(contextToActivate, types.OnFocusOpts{})
}

func (gui *Gui) deactivateContext(c types.Context, opts types.OnFocusLostOpts) error {
	view, _ := gui.g.View(c.GetViewName())
=======
func (self *ContextMgr) deactivateContext(c types.Context, opts types.OnFocusLostOpts) error {
	view, _ := self.gui.c.GocuiGui().View(c.GetViewName())
>>>>>>> af97bf48

	if view != nil && view.IsSearching() {
		if err := self.gui.onSearchEscape(); err != nil {
			return err
		}
	}

	// if we are the kind of context that is sent to back upon deactivation, we should do that
	if view != nil &&
		(c.GetKind() == types.TEMPORARY_POPUP ||
			c.GetKind() == types.PERSISTENT_POPUP) {
		view.Visible = false
	}

	if err := c.HandleFocusLost(opts); err != nil {
		return err
	}

	return nil
}

func (self *ContextMgr) activateContext(c types.Context, opts types.OnFocusOpts) error {
	viewName := c.GetViewName()
	v, err := self.gui.c.GocuiGui().View(viewName)
	if err != nil {
		return err
	}

	self.gui.helpers.Window.SetWindowContext(c)

	self.gui.helpers.Window.MoveToTopOfWindow(c)
	if _, err := self.gui.c.GocuiGui().SetCurrentView(viewName); err != nil {
		return err
	}

	desiredTitle := c.Title()
	if desiredTitle != "" {
		v.Title = desiredTitle
	}

	v.Visible = true

	self.gui.c.GocuiGui().Cursor = v.Editable

	self.gui.renderContextOptionsMap(c)

	if err := c.HandleFocus(opts); err != nil {
		return err
	}

	return nil
}

func (self *ContextMgr) Current() types.Context {
	self.RLock()
	defer self.RUnlock()

	return self.currentContextWithoutLock()
}

func (self *ContextMgr) currentContextWithoutLock() types.Context {
	if len(self.ContextStack) == 0 {
		return self.gui.defaultSideContext()
	}

	return self.ContextStack[len(self.ContextStack)-1]
}

// Note that this could return the 'status' context which is not itself a list context.
func (self *ContextMgr) CurrentSide() types.Context {
	self.RLock()
	defer self.RUnlock()

	stack := self.ContextStack

	// find the first context in the stack with the type of types.SIDE_CONTEXT
	for i := range stack {
		context := stack[len(stack)-1-i]

		if context.GetKind() == types.SIDE_CONTEXT {
			return context
		}
	}

	return self.gui.defaultSideContext()
}

// static as opposed to popup
func (self *ContextMgr) CurrentStatic() types.Context {
	self.RLock()
	defer self.RUnlock()

	return self.currentStaticContextWithoutLock()
}

func (self *ContextMgr) currentStaticContextWithoutLock() types.Context {
	stack := self.ContextStack

	if len(stack) == 0 {
		return self.gui.defaultSideContext()
	}

	// find the first context in the stack without a popup type
	for i := range stack {
		context := stack[len(stack)-1-i]

		if context.GetKind() != types.TEMPORARY_POPUP && context.GetKind() != types.PERSISTENT_POPUP {
			return context
		}
	}

	return self.gui.defaultSideContext()
}

func (self *ContextMgr) ForEach(f func(types.Context)) {
	self.RLock()
	defer self.RUnlock()

	for _, context := range self.gui.State.ContextMgr.ContextStack {
		f(context)
	}
}

func (self *ContextMgr) IsCurrent(c types.Context) bool {
	return self.Current().GetKey() == c.GetKey()
}

// all list contexts
func (self *ContextMgr) AllList() []types.IListContext {
	var listContexts []types.IListContext

	for _, context := range self.allContexts.Flatten() {
		if listContext, ok := context.(types.IListContext); ok {
			listContexts = append(listContexts, listContext)
		}
	}

	return listContexts
}

func (self *ContextMgr) AllPatchExplorer() []types.IPatchExplorerContext {
	var listContexts []types.IPatchExplorerContext

	for _, context := range self.allContexts.Flatten() {
		if listContext, ok := context.(types.IPatchExplorerContext); ok {
			listContexts = append(listContexts, listContext)
		}
	}

	return listContexts
}<|MERGE_RESOLUTION|>--- conflicted
+++ resolved
@@ -195,43 +195,8 @@
 	return self.activateContext(contextToActivate, types.OnFocusOpts{})
 }
 
-<<<<<<< HEAD
-func (gui *Gui) removeContexts(contextsToRemove []types.Context) error {
-	gui.State.ContextManager.Lock()
-
-	if len(gui.State.ContextManager.ContextStack) == 1 {
-		gui.State.ContextManager.Unlock()
-		return nil
-	}
-
-	rest := lo.Filter(gui.State.ContextManager.ContextStack, func(context types.Context, _ int) bool {
-		for _, contextToRemove := range contextsToRemove {
-			if context.GetKey() == contextToRemove.GetKey() {
-				return false
-			}
-		}
-		return true
-	})
-	gui.State.ContextManager.ContextStack = rest
-	contextToActivate := rest[len(rest)-1]
-	gui.State.ContextManager.Unlock()
-
-	for _, context := range contextsToRemove {
-		if err := gui.deactivateContext(context, types.OnFocusLostOpts{NewContextKey: contextToActivate.GetKey()}); err != nil {
-			return err
-		}
-	}
-
-	// activate the item at the top of the stack
-	return gui.activateContext(contextToActivate, types.OnFocusOpts{})
-}
-
-func (gui *Gui) deactivateContext(c types.Context, opts types.OnFocusLostOpts) error {
-	view, _ := gui.g.View(c.GetViewName())
-=======
 func (self *ContextMgr) deactivateContext(c types.Context, opts types.OnFocusLostOpts) error {
 	view, _ := self.gui.c.GocuiGui().View(c.GetViewName())
->>>>>>> af97bf48
 
 	if view != nil && view.IsSearching() {
 		if err := self.gui.onSearchEscape(); err != nil {
