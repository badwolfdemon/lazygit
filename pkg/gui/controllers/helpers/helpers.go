package helpers

import (
	"github.com/jesseduffield/lazygit/pkg/common"
	"github.com/jesseduffield/lazygit/pkg/gui/context"
	"github.com/jesseduffield/lazygit/pkg/gui/types"
)

type HelperCommon struct {
	*common.Common
	types.IGuiCommon
	IGetContexts
}

type IGetContexts interface {
	Contexts() *context.ContextTree
}

type Helpers struct {
	Refs           *RefsHelper
	Bisect         *BisectHelper
	Suggestions    *SuggestionsHelper
	Files          *FilesHelper
	WorkingTree    *WorkingTreeHelper
	Tags           *TagsHelper
	MergeAndRebase *MergeAndRebaseHelper
	MergeConflicts *MergeConflictsHelper
	CherryPick     *CherryPickHelper
	Host           *HostHelper
	PatchBuilding  *PatchBuildingHelper
	Staging        *StagingHelper
	GPG            *GpgHelper
	Upstream       *UpstreamHelper
	AmendHelper    *AmendHelper
	Commits        *CommitsHelper
<<<<<<< HEAD
=======
	Snake          *SnakeHelper
	// lives in context package because our contexts need it to render to main
	Diff              *DiffHelper
	Repos             *ReposHelper
	RecordDirectory   *RecordDirectoryHelper
	Update            *UpdateHelper
	Window            *WindowHelper
	View              *ViewHelper
	Refresh           *RefreshHelper
	Confirmation      *ConfirmationHelper
	Mode              *ModeHelper
	AppStatus         *AppStatusHelper
	WindowArrangement *WindowArrangementHelper
>>>>>>> af97bf48
}

func NewStubHelpers() *Helpers {
	return &Helpers{
<<<<<<< HEAD
		Refs:           &RefsHelper{},
		Bisect:         &BisectHelper{},
		Suggestions:    &SuggestionsHelper{},
		Files:          &FilesHelper{},
		WorkingTree:    &WorkingTreeHelper{},
		Tags:           &TagsHelper{},
		MergeAndRebase: &MergeAndRebaseHelper{},
		MergeConflicts: &MergeConflictsHelper{},
		CherryPick:     &CherryPickHelper{},
		Host:           &HostHelper{},
		PatchBuilding:  &PatchBuildingHelper{},
		GPG:            &GpgHelper{},
		Upstream:       &UpstreamHelper{},
		AmendHelper:    &AmendHelper{},
		Commits:        &CommitsHelper{},
=======
		Refs:              &RefsHelper{},
		Bisect:            &BisectHelper{},
		Suggestions:       &SuggestionsHelper{},
		Files:             &FilesHelper{},
		WorkingTree:       &WorkingTreeHelper{},
		Tags:              &TagsHelper{},
		MergeAndRebase:    &MergeAndRebaseHelper{},
		MergeConflicts:    &MergeConflictsHelper{},
		CherryPick:        &CherryPickHelper{},
		Host:              &HostHelper{},
		PatchBuilding:     &PatchBuildingHelper{},
		Staging:           &StagingHelper{},
		GPG:               &GpgHelper{},
		Upstream:          &UpstreamHelper{},
		AmendHelper:       &AmendHelper{},
		Commits:           &CommitsHelper{},
		Snake:             &SnakeHelper{},
		Diff:              &DiffHelper{},
		Repos:             &ReposHelper{},
		RecordDirectory:   &RecordDirectoryHelper{},
		Update:            &UpdateHelper{},
		Window:            &WindowHelper{},
		View:              &ViewHelper{},
		Refresh:           &RefreshHelper{},
		Confirmation:      &ConfirmationHelper{},
		Mode:              &ModeHelper{},
		AppStatus:         &AppStatusHelper{},
		WindowArrangement: &WindowArrangementHelper{},
>>>>>>> af97bf48
	}
}<|MERGE_RESOLUTION|>--- conflicted
+++ resolved
@@ -33,8 +33,6 @@
 	Upstream       *UpstreamHelper
 	AmendHelper    *AmendHelper
 	Commits        *CommitsHelper
-<<<<<<< HEAD
-=======
 	Snake          *SnakeHelper
 	// lives in context package because our contexts need it to render to main
 	Diff              *DiffHelper
@@ -48,28 +46,10 @@
 	Mode              *ModeHelper
 	AppStatus         *AppStatusHelper
 	WindowArrangement *WindowArrangementHelper
->>>>>>> af97bf48
 }
 
 func NewStubHelpers() *Helpers {
 	return &Helpers{
-<<<<<<< HEAD
-		Refs:           &RefsHelper{},
-		Bisect:         &BisectHelper{},
-		Suggestions:    &SuggestionsHelper{},
-		Files:          &FilesHelper{},
-		WorkingTree:    &WorkingTreeHelper{},
-		Tags:           &TagsHelper{},
-		MergeAndRebase: &MergeAndRebaseHelper{},
-		MergeConflicts: &MergeConflictsHelper{},
-		CherryPick:     &CherryPickHelper{},
-		Host:           &HostHelper{},
-		PatchBuilding:  &PatchBuildingHelper{},
-		GPG:            &GpgHelper{},
-		Upstream:       &UpstreamHelper{},
-		AmendHelper:    &AmendHelper{},
-		Commits:        &CommitsHelper{},
-=======
 		Refs:              &RefsHelper{},
 		Bisect:            &BisectHelper{},
 		Suggestions:       &SuggestionsHelper{},
@@ -98,6 +78,5 @@
 		Mode:              &ModeHelper{},
 		AppStatus:         &AppStatusHelper{},
 		WindowArrangement: &WindowArrangementHelper{},
->>>>>>> af97bf48
 	}
 }