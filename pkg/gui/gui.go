package gui

import (
	"sync"

	// "io"
	// "io/ioutil"

	"errors"
	"io/ioutil"
	"log"
	"os"
	"os/exec"
	"strings"
	"time"

	// "strings"

	"github.com/fatih/color"
	"github.com/golang-collections/collections/stack"
	"github.com/jesseduffield/gocui"
	"github.com/jesseduffield/lazygit/pkg/commands"
	"github.com/jesseduffield/lazygit/pkg/config"
	"github.com/jesseduffield/lazygit/pkg/i18n"
	"github.com/jesseduffield/lazygit/pkg/updates"
	"github.com/jesseduffield/lazygit/pkg/utils"
	"github.com/sirupsen/logrus"
)

// OverlappingEdges determines if panel edges overlap
var OverlappingEdges = false

// SentinelErrors are the errors that have special meaning and need to be checked
// by calling functions. The less of these, the better
type SentinelErrors struct {
	ErrSubProcess error
	ErrNoFiles    error
	ErrSwitchRepo error
}

// GenerateSentinelErrors makes the sentinel errors for the gui. We're defining it here
// because we can't do package-scoped errors with localization, and also because
// it seems like package-scoped variables are bad in general
// https://dave.cheney.net/2017/06/11/go-without-package-scoped-variables
// In the future it would be good to implement some of the recommendations of
// that article. For now, if we don't need an error to be a sentinel, we will just
// define it inline. This has implications for error messages that pop up everywhere
// in that we'll be duplicating the default values. We may need to look at
// having a default localisation bundle defined, and just using keys-only when
// localising things in the code.
func (gui *Gui) GenerateSentinelErrors() {
	gui.Errors = SentinelErrors{
		ErrSubProcess: errors.New(gui.Tr.SLocalize("RunningSubprocess")),
		ErrNoFiles:    errors.New(gui.Tr.SLocalize("NoChangedFiles")),
		ErrSwitchRepo: errors.New("switching repo"),
	}
}

// Teml is short for template used to make the required map[string]interface{} shorter when using gui.Tr.SLocalize and gui.Tr.TemplateLocalize
type Teml i18n.Teml

// Gui wraps the gocui Gui object which handles rendering and events
type Gui struct {
	g             *gocui.Gui
	Log           *logrus.Entry
	GitCommand    *commands.GitCommand
	OSCommand     *commands.OSCommand
	SubProcess    *exec.Cmd
	State         guiState
	Config        config.AppConfigurer
	Tr            *i18n.Localizer
	Errors        SentinelErrors
	Updater       *updates.Updater
	statusManager *statusManager
	credentials   credentials
	introAgree    sync.WaitGroup
}

// for now the staging panel state, unlike the other panel states, is going to be
// non-mutative, so that we don't accidentally end up
// with mismatches of data. We might change this in the future
type stagingPanelState struct {
	SelectedLine   int
	StageableLines []int
	HunkStarts     []int
	Diff           string
}

type filePanelState struct {
	SelectedLine int
}

type branchPanelState struct {
	SelectedLine int
}

type commitPanelState struct {
	SelectedLine int
}

type stashPanelState struct {
	SelectedLine int
}

type menuPanelState struct {
	SelectedLine int
}

type panelStates struct {
	Files    *filePanelState
	Staging  *stagingPanelState
	Branches *branchPanelState
	Commits  *commitPanelState
	Stash    *stashPanelState
	Menu     *menuPanelState
}

type guiState struct {
	Files             []*commands.File
	Branches          []*commands.Branch
	Commits           []*commands.Commit
	StashEntries      []*commands.StashEntry
	PreviousView      string
	HasMergeConflicts bool
	ConflictIndex     int
	ConflictTop       bool
	Conflicts         []commands.Conflict
	EditHistory       *stack.Stack
	Platform          commands.Platform
	Updating          bool
	Panels            *panelStates
}

// NewGui builds a new gui handler
func NewGui(log *logrus.Entry, gitCommand *commands.GitCommand, oSCommand *commands.OSCommand, tr *i18n.Localizer, config config.AppConfigurer, updater *updates.Updater) (*Gui, error) {

	initialState := guiState{
		Files:         make([]*commands.File, 0),
		PreviousView:  "files",
		Commits:       make([]*commands.Commit, 0),
		StashEntries:  make([]*commands.StashEntry, 0),
		ConflictIndex: 0,
		ConflictTop:   true,
		Conflicts:     make([]commands.Conflict, 0),
		EditHistory:   stack.New(),
		Platform:      *oSCommand.Platform,
		Panels: &panelStates{
			Files:    &filePanelState{SelectedLine: -1},
			Branches: &branchPanelState{SelectedLine: 0},
			Commits:  &commitPanelState{SelectedLine: -1},
			Stash:    &stashPanelState{SelectedLine: -1},
			Menu:     &menuPanelState{SelectedLine: 0},
		},
	}

	gui := &Gui{
		Log:           log,
		GitCommand:    gitCommand,
		OSCommand:     oSCommand,
		State:         initialState,
		Config:        config,
		Tr:            tr,
		Updater:       updater,
		statusManager: &statusManager{},
	}

	gui.GenerateSentinelErrors()

	return gui, nil
}

func (gui *Gui) scrollUpMain(g *gocui.Gui, v *gocui.View) error {
	mainView, _ := g.View("main")
	ox, oy := mainView.Origin()
	if oy >= 1 {
		return mainView.SetOrigin(ox, oy-gui.Config.GetUserConfig().GetInt("gui.scrollHeight"))
	}
	return nil
}

func (gui *Gui) scrollDownMain(g *gocui.Gui, v *gocui.View) error {
	mainView, _ := g.View("main")
	ox, oy := mainView.Origin()
	y := oy
	if !gui.Config.GetUserConfig().GetBool("gui.scrollPastBottom") {
		_, sy := mainView.Size()
		y += sy
	}
	if y < len(mainView.BufferLines()) {
		return mainView.SetOrigin(ox, oy+gui.Config.GetUserConfig().GetInt("gui.scrollHeight"))
	}
	return nil
}

func (gui *Gui) handleRefresh(g *gocui.Gui, v *gocui.View) error {
	return gui.refreshSidePanels(g)
}

func max(a, b int) int {
	if a > b {
		return a
	}
	return b
}

// layout is called for every screen re-render e.g. when the screen is resized
func (gui *Gui) layout(g *gocui.Gui) error {
	g.Highlight = true
	width, height := g.Size()
	version := gui.Config.GetVersion()
	leftSideWidth := width / 3
	statusFilesBoundary := 2
	filesBranchesBoundary := 2 * height / 5   // height - 20
	commitsBranchesBoundary := 3 * height / 5 // height - 10
	commitsStashBoundary := height - 5        // height - 5
	optionsVersionBoundary := width - max(len(version), 1)
	minimumHeight := 16
	minimumWidth := 10

	appStatus := gui.statusManager.getStatusString()
	appStatusOptionsBoundary := 0
	if appStatus != "" {
		appStatusOptionsBoundary = len(appStatus) + 2
	}

	panelSpacing := 1
	if OverlappingEdges {
		panelSpacing = 0
	}

	if height < minimumHeight || width < minimumWidth {
		v, err := g.SetView("limit", 0, 0, max(width-1, 2), max(height-1, 2), 0)
		if err != nil {
			if err != gocui.ErrUnknownView {
				return err
			}
			v.Title = gui.Tr.SLocalize("NotEnoughSpace")
			v.Wrap = true
			g.SetViewOnTop("limit")
		}
		return nil
	} else {
		_, _ = g.SetViewOnBottom("limit")
	}

	g.DeleteView("limit")

	optionsTop := height - 2
	// hiding options if there's not enough space
	if height < 30 {
		optionsTop = height - 1
	}

	v, err := g.SetView("main", leftSideWidth+panelSpacing, 0, width-1, optionsTop, gocui.LEFT)
	if err != nil {
		if err != gocui.ErrUnknownView {
			return err
		}
		v.Title = gui.Tr.SLocalize("DiffTitle")
		v.Wrap = true
		v.FgColor = gocui.ColorWhite
	}

	v, err = g.SetView("staging", leftSideWidth+panelSpacing, 0, width-1, optionsTop, gocui.LEFT)
	if err != nil {
		if err != gocui.ErrUnknownView {
			return err
		}
		v.Title = gui.Tr.SLocalize("StagingTitle")
		v.Highlight = true
		v.FgColor = gocui.ColorWhite
		if _, err := g.SetViewOnBottom("staging"); err != nil {
			return err
		}
	}

	if v, err := g.SetView("status", 0, 0, leftSideWidth, statusFilesBoundary, gocui.BOTTOM|gocui.RIGHT); err != nil {
		if err != gocui.ErrUnknownView {
			return err
		}
		v.Title = gui.Tr.SLocalize("StatusTitle")
		v.FgColor = gocui.ColorWhite
	}

	filesView, err := g.SetView("files", 0, statusFilesBoundary+panelSpacing, leftSideWidth, filesBranchesBoundary, gocui.TOP|gocui.BOTTOM)
	if err != nil {
		if err != gocui.ErrUnknownView {
			return err
		}
		filesView.Highlight = true
		filesView.Title = gui.Tr.SLocalize("FilesTitle")
		v.FgColor = gocui.ColorWhite
	}

	branchesView, err := g.SetView("branches", 0, filesBranchesBoundary+panelSpacing, leftSideWidth, commitsBranchesBoundary, gocui.TOP|gocui.BOTTOM)
	if err != nil {
		if err != gocui.ErrUnknownView {
			return err
		}
		branchesView.Title = gui.Tr.SLocalize("BranchesTitle")
		branchesView.FgColor = gocui.ColorWhite
	}

	if v, err := g.SetView("commits", 0, commitsBranchesBoundary+panelSpacing, leftSideWidth, commitsStashBoundary, gocui.TOP|gocui.BOTTOM); err != nil {
		if err != gocui.ErrUnknownView {
			return err
		}
		v.Title = gui.Tr.SLocalize("CommitsTitle")
		v.FgColor = gocui.ColorWhite
	}

	if v, err := g.SetView("stash", 0, commitsStashBoundary+panelSpacing, leftSideWidth, optionsTop, gocui.TOP|gocui.RIGHT); err != nil {
		if err != gocui.ErrUnknownView {
			return err
		}
		v.Title = gui.Tr.SLocalize("StashTitle")
		v.FgColor = gocui.ColorWhite
	}

	if v, err := g.SetView("options", appStatusOptionsBoundary-1, optionsTop, optionsVersionBoundary-1, optionsTop+2, 0); err != nil {
		if err != gocui.ErrUnknownView {
			return err
		}
		v.Frame = false
		if v.FgColor, err = gui.GetOptionsPanelTextColor(); err != nil {
			return err
		}
	}

	if gui.getCommitMessageView(g) == nil {
		// doesn't matter where this view starts because it will be hidden
		if commitMessageView, err := g.SetView("commitMessage", 0, 0, width/2, height/2, 0); err != nil {
			if err != gocui.ErrUnknownView {
				return err
			}
			g.SetViewOnBottom("commitMessage")
			commitMessageView.Title = gui.Tr.SLocalize("CommitMessage")
			commitMessageView.FgColor = gocui.ColorWhite
			commitMessageView.Editable = true
			commitMessageView.Editor = gocui.EditorFunc(gui.simpleEditor)
		}
	}

	if check, _ := g.View("pushPassUname"); check == nil {
		// doesn't matter where this view starts because it will be hidden
		if pushPassUnameView, err := g.SetView("pushPassUname", 0, 0, width/2, height/2, 0); err != nil {
			if err != gocui.ErrUnknownView {
				return err
			}
			_, err := g.SetViewOnBottom("pushPassUname")
			if err != nil {
				return err
			}
			pushPassUnameView.Title = gui.Tr.SLocalize("PushUsername")
			pushPassUnameView.FgColor = gocui.ColorWhite
			pushPassUnameView.Editable = true
			pushPassUnameView.Editor = gocui.EditorFunc(gui.simpleEditor)
		}
	}

	if appStatusView, err := g.SetView("appStatus", -1, optionsTop, width, optionsTop+2, 0); err != nil {
		if err != gocui.ErrUnknownView {
			return err
		}
		appStatusView.BgColor = gocui.ColorDefault
		appStatusView.FgColor = gocui.ColorCyan
		appStatusView.Frame = false
		if _, err := g.SetViewOnBottom("appStatus"); err != nil {
			return err
		}
	}

	if v, err := g.SetView("version", optionsVersionBoundary-1, optionsTop, width, optionsTop+2, 0); err != nil {
		if err != gocui.ErrUnknownView {
			return err
		}
		v.BgColor = gocui.ColorDefault
		v.FgColor = gocui.ColorGreen
		v.Frame = false
		if err := gui.renderString(g, "version", version); err != nil {
			return err
		}

		// these are only called once (it's a place to put all the things you want
		// to happen on startup after the screen is first rendered)
		gui.Updater.CheckForNewUpdate(gui.onBackgroundUpdateCheckFinish, false)
		if err := gui.updateRecentRepoList(); err != nil {
			return err
		}

		if _, err := gui.g.SetCurrentView(filesView.Name()); err != nil {
			return err
		}

		if err := gui.refreshSidePanels(gui.g); err != nil {
			return err
		}

		if err := gui.switchFocus(g, nil, filesView); err != nil {
			return err
		}

		if gui.Config.GetUserConfig().GetString("reporting") == "undetermined" {
			if err := gui.promptAnonymousReporting(); err != nil {
				return err
			}
		}
	}

	listViews := map[*gocui.View]int{
		filesView:    gui.State.Panels.Files.SelectedLine,
		branchesView: gui.State.Panels.Branches.SelectedLine,
	}
	for view, selectedLine := range listViews {
		// check if the selected line is now out of view and if so refocus it
		if err := gui.focusPoint(0, selectedLine, view); err != nil {
			return err
		}
	}

	// here is a good place log some stuff
	// if you download humanlog and do tail -f development.log | humanlog
	// this will let you see these branches as prettified json
	// gui.Log.Info(utils.AsJson(gui.State.Branches[0:4]))

	return gui.resizeCurrentPopupPanel(g)
}

func (gui *Gui) promptAnonymousReporting() error {
	return gui.createConfirmationPanel(gui.g, nil, gui.Tr.SLocalize("AnonymousReportingTitle"), gui.Tr.SLocalize("AnonymousReportingPrompt"), func(g *gocui.Gui, v *gocui.View) error {
		gui.introAgree.Done()
		return gui.Config.WriteToUserConfig("reporting", "on")
	}, func(g *gocui.Gui, v *gocui.View) error {
		gui.introAgree.Done()
		return gui.Config.WriteToUserConfig("reporting", "off")
	})
}

func (gui *Gui) fetch(g *gocui.Gui, v *gocui.View, canSskForCredentials bool) (unamePassOpend bool, err error) {
	unamePassOpend = false
	err = gui.GitCommand.Fetch(func(passOrUname string) string {
		unamePassOpend = true
		return gui.waitForPassUname(gui.g, v, passOrUname)
	}, canSskForCredentials)

	if canSskForCredentials && err != nil && strings.Contains(err.Error(), "exit status 128") {
		colorFunction := color.New(color.FgRed).SprintFunc()
		coloredMessage := colorFunction(strings.TrimSpace(gui.Tr.SLocalize("PassUnameWrong")))
		close := func(g *gocui.Gui, v *gocui.View) error {
			return nil
		}
		_ = gui.createConfirmationPanel(g, v, gui.Tr.SLocalize("Error"), coloredMessage, close, close)
	}

	gui.refreshStatus(g)
	return unamePassOpend, err
}

func (gui *Gui) updateLoader(g *gocui.Gui) error {
	if view, _ := g.View("confirmation"); view != nil {
		content := gui.trimmedContent(view)
		if strings.Contains(content, "...") {
			staticContent := strings.Split(content, "...")[0] + "..."
			if err := gui.renderString(g, "confirmation", staticContent+" "+utils.Loader()); err != nil {
				return err
			}
		}
	}
	return nil
}

func (gui *Gui) renderAppStatus(g *gocui.Gui) error {
	appStatus := gui.statusManager.getStatusString()
	if appStatus != "" {
		return gui.renderString(gui.g, "appStatus", appStatus)
	}
	return nil
}

func (gui *Gui) renderGlobalOptions() error {
	return gui.renderOptionsMap(map[string]string{
		"PgUp/PgDn": gui.Tr.SLocalize("scroll"),
		"← → ↑ ↓":   gui.Tr.SLocalize("navigate"),
		"esc/q":     gui.Tr.SLocalize("close"),
		"x":         gui.Tr.SLocalize("menu"),
	})
}

func (gui *Gui) goEvery(g *gocui.Gui, interval time.Duration, function func(*gocui.Gui) error) {
	go func() {
		for range time.Tick(interval) {
			function(g)
		}
	}()
}

// Run setup the gui with keybindings and start the mainloop
func (gui *Gui) Run() error {
	g, err := gocui.NewGui(gocui.OutputNormal, OverlappingEdges)
	if err != nil {
		return err
	}
	defer g.Close()

	gui.g = g // TODO: always use gui.g rather than passing g around everywhere

	if err := gui.SetColorScheme(); err != nil {
		return err
	}

<<<<<<< HEAD
	if gui.Config.GetUserConfig().GetString("reporting") == "undetermined" {
		gui.introAgree.Add(1)
	}

	go func() {
		_, err := gui.fetch(g, g.CurrentView(), false)
		if err != nil && strings.Contains(err.Error(), "exit status 128") && gui.canShowIsPrivateRepo() {
			gui.introAgree.Wait()
			_ = gui.createConfirmationPanel(g, g.CurrentView(), gui.Tr.SLocalize("NoAutomaticGitFetchTitle"), gui.Tr.SLocalize("NoAutomaticGitFetchBody"), nil, nil)
		} else {
			gui.goEvery(g, time.Second*60, func(g *gocui.Gui) error {
				_, err := gui.fetch(g, g.CurrentView(), false)
				return err
			})
		}
	}()
=======
	gui.goEvery(g, time.Second*60, gui.fetch)
>>>>>>> ff856b76
	gui.goEvery(g, time.Second*2, gui.refreshFiles)
	gui.goEvery(g, time.Millisecond*50, gui.updateLoader)
	gui.goEvery(g, time.Millisecond*50, gui.renderAppStatus)

	g.SetManagerFunc(gui.layout)

	if err = gui.keybindings(g); err != nil {
		return err
	}

	err = g.MainLoop()
	return err
}

// RunWithSubprocesses loops, instantiating a new gocui.Gui with each iteration
// if the error returned from a run is a ErrSubProcess, it runs the subprocess
// otherwise it handles the error, possibly by quitting the application
func (gui *Gui) RunWithSubprocesses() {
	for {
		if err := gui.Run(); err != nil {
			if err == gocui.ErrQuit {
				break
			} else if err == gui.Errors.ErrSwitchRepo {
				continue
			} else if err == gui.Errors.ErrSubProcess {
				gui.SubProcess.Stdin = os.Stdin
				gui.SubProcess.Stdout = os.Stdout
				gui.SubProcess.Stderr = os.Stderr
				gui.SubProcess.Run()
				gui.SubProcess.Stdout = ioutil.Discard
				gui.SubProcess.Stderr = ioutil.Discard
				gui.SubProcess.Stdin = nil
				gui.SubProcess = nil
			} else {
				log.Panicln(err)
			}
		}
	}
}

func (gui *Gui) quit(g *gocui.Gui, v *gocui.View) error {
	if gui.State.Updating {
		return gui.createUpdateQuitConfirmation(g, v)
	}
	if gui.Config.GetUserConfig().GetBool("confirmOnQuit") {
		return gui.createConfirmationPanel(g, v, "", gui.Tr.SLocalize("ConfirmQuit"), func(g *gocui.Gui, v *gocui.View) error {
			return gocui.ErrQuit
		}, nil)
	}
	return gocui.ErrQuit
}<|MERGE_RESOLUTION|>--- conflicted
+++ resolved
@@ -508,7 +508,6 @@
 		return err
 	}
 
-<<<<<<< HEAD
 	if gui.Config.GetUserConfig().GetString("reporting") == "undetermined" {
 		gui.introAgree.Add(1)
 	}
@@ -525,9 +524,6 @@
 			})
 		}
 	}()
-=======
-	gui.goEvery(g, time.Second*60, gui.fetch)
->>>>>>> ff856b76
 	gui.goEvery(g, time.Second*2, gui.refreshFiles)
 	gui.goEvery(g, time.Millisecond*50, gui.updateLoader)
 	gui.goEvery(g, time.Millisecond*50, gui.renderAppStatus)
